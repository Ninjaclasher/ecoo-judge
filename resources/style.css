--- conflicted
+++ resolved
@@ -227,7 +227,10 @@
    height: 142px;
 }
 
-<<<<<<< HEAD
+a {
+    text-decoration:none;
+}
+
 .pagination {
     padding-bottom: 10px;
     padding-left: 40px;
@@ -246,8 +249,4 @@
 .pagination a.active-page {
     border: 2px solid #444;
     background-color: #afa;
-=======
-a {
-    text-decoration:none;
->>>>>>> 4fe1f684
 }