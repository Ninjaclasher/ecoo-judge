--- conflicted
+++ resolved
@@ -128,12 +128,8 @@
     {% endif %}
     <div><a href="{{ url('chronological_submissions', problem.code) }}">{{ _('All submissions') }}</a></div>
     <div><a href="{{ url('ranked_submissions', problem.code) }}">{{ _('Best submissions') }}</a></div>
-<<<<<<< HEAD
-    {% if not contest_problem and editorial and editorial.is_public %}
-=======
     {% if editorial and editorial.is_public and 
             not (request.user.is_authenticated and request.profile.current_contest) %}
->>>>>>> d9b97ac2
         <hr>
         <div><a href="{{ url('problem_editorial', problem.code) }}">{{ _('Read editorial') }}</a></div>
     {% endif %}
