--- conflicted
+++ resolved
@@ -2,11 +2,7 @@
 
 {% block tabs %}
     {{ make_tab('detail', 'fa-info-circle', url('contest_view', contest.key), _('Info')) }}
-<<<<<<< HEAD
-    {% if (contest.ended and contest.can_see_full_scoreboard(request.user)) or contest.is_editable_by(request.user) %}
-=======
-    {% if contest.ended or can_edit %}
->>>>>>> f7cc0c44
+    {% if (contest.ended and contest.can_see_full_scoreboard(request.user)) or can_edit %}
         {{ make_tab('stats', 'fa-pie-chart', url('contest_stats', contest.key), _('Statistics')) }}
     {% endif %}
 
@@ -29,12 +25,8 @@
     {% endif %}
 
     {% if request.user.is_authenticated %}
-<<<<<<< HEAD
-        {% if contest.can_join and (in_contest or contest.is_joinable_by(request.user)) %}
-=======
-        {% if contest.can_join or is_organizer %}
+        {% if contest.can_join and (in_contest or contest.is_joinable_by(request.user)) or is_organizer %}
             {% set in_contest = contest.is_in_contest(request.user) %}
->>>>>>> f7cc0c44
             {% if contest.ended %}
                 {# Allow users to leave the virtual contest #}
                 {% if in_contest %}
@@ -58,11 +50,7 @@
                           class="contest-join-pseudotab unselectable button">
                         {% csrf_token %}
                         <input type="submit" value="
-<<<<<<< HEAD
-                            {%- if participating and participation.ended or is_organizer %}
-=======
                             {%- if request.participation.spectate %}
->>>>>>> f7cc0c44
                                 {{- _('Stop spectating') -}}
                             {% else %}
                                 {{- _('Leave contest') -}}
