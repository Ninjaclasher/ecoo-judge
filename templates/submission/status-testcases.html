{% if submission.contest_or_none %}
    {% set prefix_length = submission.contest_or_none.problem.output_prefix_override %}
{% else %}
    {% set prefix_length = None %}
{% endif %}
{% set is_pretest = submission.is_pretested %}

{% if submission.status != 'IE' %}
    {% if submission.status == 'QU' %}
        <h4>{{ _('We are waiting for a suitable judge to process your submission...') }}</h4>
    {% elif submission.status == 'P' %}
        <h4>{{ _('Your submission is being processed...') }}</h4>
    {% elif submission.status == 'CE' %}
        <h3>{{ _('Compilation Error') }}</h3>
        <pre>{{ submission.error|ansi2html }}</pre>
    {% else %}
        {% if submission.error %}
            <h3>{{ _('Compilation Warnings') }}</h3>
            <pre>{{ submission.error|ansi2html }}</pre>
            <hr class="half-hr"><br>
        {% endif %}
        {% if is_pretest %}
            <h3>{{ _('Pretest Execution Results') }}</h3>
        {% else %}
            <h3>{{ _('Execution Results') }}</h3>
        {% endif %}
        <br>
<<<<<<< HEAD
        {% if statuses %}
            {% for case in statuses %}
                {% if not submission.is_graded and loop.last %}
                    <span class="fa fa-spinner fa-pulse"></span>
                {% elif case.is_combined %}
                    <span class="case-AC">&#8943;</span>
                {% elif case.status == "AC" %}
=======
        {% if statuses or not submission.is_graded %}
            {% for case in statuses %}
                {% if case.status == "AC" %}
>>>>>>> f7cc0c44
                    <span class="fa fa-check case-AC"></span>
                {% elif case.status == "SC" %}
                    <span class="case-SC">&ndash;</span>
                {% else %}
                    <a href="#{{ case.id }}">
                        <span class="fa fa-times case-{{ case.status }} case-bad"></span>
                    </a>
                {% endif %}
<<<<<<< HEAD
            {% endfor %}
=======
                {% if case.num_combined > 1 %}
                    <sup class="case-{{ case.status }}">&times;{{ case.num_combined }}</sup>
                {% endif %}
            {% endfor %}
            {% if not submission.is_graded %}
                <span class="fa fa-spinner fa-pulse"></span>
            {% endif %}
>>>>>>> f7cc0c44
            <br><br>
        {% endif %}
        {% set test_case_id = counter() %}
        {% for batch in batches %}
            {% if batch.id %}
                <b>{{ _('Batch ') }}#{{ test_case_id() }}</b>
                ({{ _('%(points)s/%(total)s points', points=batch.points|floatformat(0), total=batch.total|floatformat(0)) }})
                <br>
                <div class="batch-cases">
            {% endif %}
        <table class="submissions-status-table">{% for case in batch.cases %}
            <tr id="{{ case.id }}" class="case-row toggle closed">
                <td>
                    {%- if case.status != 'AC' and case.output and (prefix_length is none or prefix_length > 0) -%}
                        <i class="fa fa-chevron-right fa-fw"></i>
                    {%- endif -%}
                    {%- if batch.id -%}
                        <b>{{ _('Case') }} #{{ loop.index }}:</b>
                    {%- elif is_pretest -%}
                        <b>{{ _('Pretest') }} #{{ test_case_id() }}:</b>
                    {%- else -%}
                        <b>{{ _('Test case') }} #{{ test_case_id() }}:</b>
                    {%- endif -%}
                </td>

                <td>
                    <span title="{{ case.long_status }}" class="case-{{ case.status }}">
                        {%- if case.status == 'SC' %}&mdash;{% else %}{{ case.status }}{% endif -%}
                    </span>
                    {%- if case.feedback %}&nbsp;({{ case.feedback }}){% endif -%}
                </td>

                <td>
                    {%- if case.status != 'SC' -%}
                        {%- if case.status == 'TLE' -%}
                            [&gt;<span>{{ time_limit|floatformat(3) }}s,</span>
                        {%- else -%}
                            [<span title="{{ case.time }}s">{{ case.time|floatformat(3) }}s,</span>
                        {%- endif -%}
                    {%- endif -%}
                </td>

                <td>{% if case.status != 'SC' %}{{ case.memory|kbdetailformat }}]{% endif %}</td>

                {% if not batch.id %}
                    <td>({{ case.points|floatformat(0) }}/{{ case.total|floatformat(0) }})</td>
                {% endif %}
            </tr>

            {% if case.status != 'AC' and case.output and (prefix_length is none or prefix_length > 0) %}
                <tr id="{{ case.id }}-output" style="display:none" class="case-feedback toggled">
                    <td colspan="5">
                        <div class="case-info">
                            <strong>{{ _('Your output (clipped)') }}</strong>
                            {% if prefix_length is none %}
                                <pre class="case-output">{{ case.output|linebreaksbr }}</pre>
                            {% else %}
                                <pre class="case-output">{{ case.output[:prefix_length]|linebreaksbr }}</pre>
                            {% endif %}
                        </div>
                    </td>
                    {% if case.extended_feedback %}
                        <td colspan="5" class="case-ext-feedback">
                            <div class="case-info">
                                <strong>{{ _('Judge feedback') }}</strong>
                                <pre class="case-output">{{ case.extended_feedback|linebreaksbr }}</pre>
                            </div>
                        </td>
                    {% endif %}
                </tr>
            {% endif %}
        {% endfor %}
        </table>

        {% if batch.id %}</div>{% endif %}
            <br>
        {% endfor %}
        {% if submission.is_graded %}
            <br>
            {% if submission.result != "AB" %}
                <b>{{ _('Resources:') }}</b>
                {% if submission.result == "TLE" %}
                    <span>---,</span>
                {% else %}
                    <span title="{{ submission.time }}s">{{ submission.time|floatformat(3) }}s,</span>
                {% endif %}
                {{ submission.memory|kbdetailformat }}
                <br>
                {% if is_pretest %}
                    <b>{{ _('Final pretest score:') }}</b>
                {% else %}
                    <b>{{ _('Final score:') }}</b>
                {% endif %}
                {{ submission.case_points|floatformat(0) }}/{{ submission.case_total|floatformat(0) }}
                {% if request.in_contest and submission.contest_or_none %}
                    {% with contest=submission.contest_or_none %}
                        ({{ _('%(points)s/%(total)s points', points=contest.points|roundfloat(3),
                              total=contest.problem.points|floatformat(-1)) }})
                    {% endwith %}
                {% else %}
                    ({{ _('%(points)s/%(total)s points', points=submission.points|roundfloat(3),
                          total=submission.problem.points|floatformat(-1)) }})
                {% endif %}
                {% if is_pretest and submission.result == "AC" %}
                    <br>
                    <i>{{ _('Passing pretests does not guarantee a full score on system tests.') }}</i>
                {% endif %}
            {% else %}
                <b>{{ _('Submission aborted!') }}</b>
            {% endif %}
            <br>
        {% endif %}
    {% endif %}
{% else %}
    {% include "submission/internal-error-message.html" %}
{% endif %}<|MERGE_RESOLUTION|>--- conflicted
+++ resolved
@@ -25,19 +25,9 @@
             <h3>{{ _('Execution Results') }}</h3>
         {% endif %}
         <br>
-<<<<<<< HEAD
-        {% if statuses %}
-            {% for case in statuses %}
-                {% if not submission.is_graded and loop.last %}
-                    <span class="fa fa-spinner fa-pulse"></span>
-                {% elif case.is_combined %}
-                    <span class="case-AC">&#8943;</span>
-                {% elif case.status == "AC" %}
-=======
         {% if statuses or not submission.is_graded %}
             {% for case in statuses %}
                 {% if case.status == "AC" %}
->>>>>>> f7cc0c44
                     <span class="fa fa-check case-AC"></span>
                 {% elif case.status == "SC" %}
                     <span class="case-SC">&ndash;</span>
@@ -46,9 +36,6 @@
                         <span class="fa fa-times case-{{ case.status }} case-bad"></span>
                     </a>
                 {% endif %}
-<<<<<<< HEAD
-            {% endfor %}
-=======
                 {% if case.num_combined > 1 %}
                     <sup class="case-{{ case.status }}">&times;{{ case.num_combined }}</sup>
                 {% endif %}
@@ -56,7 +43,6 @@
             {% if not submission.is_graded %}
                 <span class="fa fa-spinner fa-pulse"></span>
             {% endif %}
->>>>>>> f7cc0c44
             <br><br>
         {% endif %}
         {% set test_case_id = counter() %}
