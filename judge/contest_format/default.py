from datetime import timedelta

from django.core.exceptions import ValidationError
from django.db.models import Min, OuterRef, Subquery
from django.template.defaultfilters import floatformat
from django.urls import reverse
from django.utils.html import format_html
from django.utils.safestring import mark_safe
from django.utils.translation import gettext_lazy

from judge.contest_format.base import BaseContestFormat
from judge.contest_format.registry import register_contest_format
from judge.utils.timedelta import nice_repr


@register_contest_format('default')
class DefaultContestFormat(BaseContestFormat):
    name = gettext_lazy('Default')

    @classmethod
    def validate(cls, config):
        if config is not None and (not isinstance(config, dict) or config):
            raise ValidationError('default contest expects no config or empty dict as config')

    def __init__(self, contest, config):
        super(DefaultContestFormat, self).__init__(contest, config)

    def update_participation(self, participation):
        cumtime = 0
        score = 0
        format_data = {}

<<<<<<< HEAD
        queryset = (participation.submissions.values('problem_id', 'problem__points')
                                            .filter(points=Subquery(
                                                participation.submissions.filter(problem_id=OuterRef('problem_id'))
                                                                         .order_by('-points').values('points')[:1]
                                            ))
                                            .annotate(time=Min('submission__date'))
                                            .values_list('problem_id', 'time', 'points', 'problem__points'))

        for problem_id, time, points, problem_points in queryset:
            dt = (time - participation.start).total_seconds()
            if points:
                score += points 
=======
        for result in participation.submissions.values('problem_id').annotate(
                time=Max('submission__date'), points=Max('points'),
        ):
            dt = (result['time'] - participation.start).total_seconds()
            if result['points']:
>>>>>>> 4b3fa78e
                cumtime += dt

            format_data[str(problem_id)] = {
                'points': points,
                'time': dt,
                'first_solve': participation.submissions.filter(problem_id=problem_id).order_by('submission__date').first().points == problem_points,
            }

        participation.cumtime = max(cumtime, 0)
        participation.score = score
        participation.format_data = format_data
        participation.save()

    def display_user_problem(self, participation, contest_problem):
        format_data = (participation.format_data or {}).get(str(contest_problem.id))
        if format_data:
            pretest = ('pretest-' if self.contest.run_pretests_only and contest_problem.is_pretested else '')
            first_solve = (' first-solve' if format_data['first_solve'] else '')

            return format_html(
                u'<td class="{state}"><a href="{url}">{points}<div class="solving-time">{time}</div></a></td>',
<<<<<<< HEAD
                state=pretest + self.best_solution_state(format_data['points'], contest_problem.points) + first_solve,
=======
                state=(('pretest-' if self.contest.run_pretests_only and contest_problem.is_pretested else '') +
                       self.best_solution_state(format_data['points'], contest_problem.points)),
>>>>>>> 4b3fa78e
                url=reverse('contest_user_submissions',
                            args=[self.contest.key, participation.user.user.username, contest_problem.problem.code]),
                points=floatformat(format_data['points']),
                time=nice_repr(timedelta(seconds=format_data['time']), 'noday'),
            )
        else:
            return mark_safe('<td></td>')

    def display_participation_result(self, participation):
        return format_html(
            u'<td class="user-points">{points}<div class="solving-time">{cumtime}</div></td>',
            points=floatformat(participation.score),
            cumtime=nice_repr(timedelta(seconds=participation.cumtime), 'noday'),
        )

    def get_problem_breakdown(self, participation, contest_problems):
        return [(participation.format_data or {}).get(str(contest_problem.id)) for contest_problem in contest_problems]<|MERGE_RESOLUTION|>--- conflicted
+++ resolved
@@ -30,32 +30,25 @@
         score = 0
         format_data = {}
 
-<<<<<<< HEAD
         queryset = (participation.submissions.values('problem_id', 'problem__points')
-                                            .filter(points=Subquery(
-                                                participation.submissions.filter(problem_id=OuterRef('problem_id'))
-                                                                         .order_by('-points').values('points')[:1]
-                                            ))
-                                            .annotate(time=Min('submission__date'))
-                                            .values_list('problem_id', 'time', 'points', 'problem__points'))
+                                             .filter(points=Subquery(
+                                                 participation.submissions.filter(problem_id=OuterRef('problem_id'))
+                                                                          .order_by('-points').values('points')[:1]
+                                             ))
+                                             .annotate(time=Min('submission__date'))
+                                             .values_list('problem_id', 'time', 'points', 'problem__points'))
 
         for problem_id, time, points, problem_points in queryset:
             dt = (time - participation.start).total_seconds()
             if points:
-                score += points 
-=======
-        for result in participation.submissions.values('problem_id').annotate(
-                time=Max('submission__date'), points=Max('points'),
-        ):
-            dt = (result['time'] - participation.start).total_seconds()
-            if result['points']:
->>>>>>> 4b3fa78e
+                score += points
                 cumtime += dt
 
             format_data[str(problem_id)] = {
                 'points': points,
                 'time': dt,
-                'first_solve': participation.submissions.filter(problem_id=problem_id).order_by('submission__date').first().points == problem_points,
+                'first_solve': participation.submissions.filter(problem_id=problem_id)
+                                                        .order_by('submission__date').first().points == problem_points,
             }
 
         participation.cumtime = max(cumtime, 0)
@@ -71,12 +64,7 @@
 
             return format_html(
                 u'<td class="{state}"><a href="{url}">{points}<div class="solving-time">{time}</div></a></td>',
-<<<<<<< HEAD
                 state=pretest + self.best_solution_state(format_data['points'], contest_problem.points) + first_solve,
-=======
-                state=(('pretest-' if self.contest.run_pretests_only and contest_problem.is_pretested else '') +
-                       self.best_solution_state(format_data['points'], contest_problem.points)),
->>>>>>> 4b3fa78e
                 url=reverse('contest_user_submissions',
                             args=[self.contest.key, participation.user.user.username, contest_problem.problem.code]),
                 points=floatformat(format_data['points']),
