--- conflicted
+++ resolved
@@ -1,9 +1,4 @@
-<<<<<<< HEAD
-from django.core.urlresolvers import reverse
 from django.db.models import Q, Count
-=======
-from django.db.models import Q, Max, Count
->>>>>>> e93a1821
 from django.http import Http404
 from django.urls import reverse
 from django.utils import timezone
