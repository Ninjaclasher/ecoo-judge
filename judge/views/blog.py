--- conflicted
+++ resolved
@@ -1,8 +1,4 @@
-<<<<<<< HEAD
-from django.db.models import Q, Count
-=======
-from django.db.models import Count, Max, Q
->>>>>>> 4b3fa78e
+from django.db.models import Count, Q
 from django.http import Http404
 from django.urls import reverse
 from django.utils import timezone
@@ -32,7 +28,8 @@
 
     def get_queryset(self):
         queryset = BlogPost.objects.filter(visible=True, publish_on__lte=timezone.now()) \
-                                   .order_by('-sticky', '-publish_on').prefetch_related('authors__user', 'organizations')
+                                   .order_by('-sticky', '-publish_on') \
+                                   .prefetch_related('authors__user', 'organizations')
         if not self.request.user.has_perm('judge.edit_all_post'):
             filter = Q(is_organization_private=False)
             if self.request.user.is_authenticated:
