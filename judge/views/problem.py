--- conflicted
+++ resolved
@@ -558,19 +558,11 @@
     if request.method == 'POST':
         form = ProblemSubmitForm(request.POST, instance=Submission(user=profile))
         if form.is_valid():
-<<<<<<< HEAD
-            submission_count = Submission.objects.filter(user=profile, was_rejudged=False) \
-                                                 .exclude(status__in=['D', 'IE', 'CE', 'AB']).count()
-
-            exceeded_limit = (profile.is_external_user and submission_count > 0) or \
-                             (not profile.is_external_user and submission_count > 2)
-
-            if not request.user.has_perm('judge.spam_submission') and exceeded_limit:
-=======
+            limit = 1 if profile.is_external_user else settings.DMOJ_SUBMISSION_LIMIT
+
             if (not request.user.has_perm('judge.spam_submission') and
                     Submission.objects.filter(user=profile, was_rejudged=False)
-                              .exclude(status__in=['D', 'IE', 'CE', 'AB']).count() >= settings.DMOJ_SUBMISSION_LIMIT):
->>>>>>> f0e54db3
+                              .exclude(status__in=['D', 'IE', 'CE', 'AB']).count() >= limit):
                 return HttpResponse('<h1>You submitted too many submissions.</h1>', status=429)
             if not form.cleaned_data['problem'].allowed_languages.filter(
                     id=form.cleaned_data['language'].id).exists():
