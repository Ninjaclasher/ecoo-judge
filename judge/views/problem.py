--- conflicted
+++ resolved
@@ -698,13 +698,7 @@
             else:
                 break
     problem.authors.add(request.user.profile)
-<<<<<<< HEAD
-    problem.allowed_languages = languages
-    problem.types = types
-    problem.save()
-=======
     problem.allowed_languages.set(languages)
     problem.language_limits.set(language_limits)
     problem.types.set(types)
->>>>>>> 5b62d742
     return HttpResponseRedirect(reverse('admin:judge_problem_change', args=(problem.id,)))