import json
import re
from calendar import Calendar, SUNDAY
from collections import defaultdict, namedtuple
from datetime import date, datetime, time, timedelta
from functools import partial
from itertools import chain
from operator import attrgetter, itemgetter

from django import forms
from django.conf import settings
from django.contrib.auth.mixins import LoginRequiredMixin, PermissionRequiredMixin
from django.core.cache import cache
from django.core.exceptions import ImproperlyConfigured, ObjectDoesNotExist
from django.db import IntegrityError
from django.db.models import Case, Count, FloatField, IntegerField, Max, Min, Q, Sum, Value, When
from django.db.models.expressions import CombinedExpression
from django.http import Http404, HttpResponse, HttpResponseBadRequest, HttpResponseRedirect
from django.shortcuts import get_object_or_404, render
from django.template.defaultfilters import date as date_filter
from django.urls import reverse
from django.utils import timezone
from django.utils.functional import cached_property
<<<<<<< HEAD
from django.utils.html import escape, format_html
from django.utils.safestring import mark_safe
=======
from django.utils.html import format_html
>>>>>>> b1a25e94
from django.utils.timezone import make_aware
from django.utils.translation import gettext as _, gettext_lazy
from django.views.generic import ListView, TemplateView
from django.views.generic.detail import BaseDetailView, DetailView, SingleObjectMixin, View

from judge import event_poster as event
from judge.comments import CommentedDetailView
from judge.forms import ContestCloneForm
from judge.models import Contest, ContestMoss, ContestParticipation, ContestProblem, ContestRegistration, \
    ContestTag, Problem, Profile, Submission
from judge.tasks import run_moss
from judge.utils.celery import redirect_to_task_status
from judge.utils.chart import get_bar_chart, get_pie_chart
from judge.utils.opengraph import generate_opengraph
from judge.utils.problems import _get_result_data
from judge.utils.ranker import ranker
from judge.utils.strings import safe_int_or_none
from judge.utils.views import DiggPaginatorMixin, SingleObjectFormView, TitleMixin, generic_message, \
    paginate_query_context

__all__ = ['ContestList', 'ContestDetail', 'ContestRanking', 'ContestJoin', 'ContestLeave', 'ContestCalendar',
           'ContestClone', 'ContestStats', 'ContestMossView', 'ContestMossDelete', 'contest_ranking_ajax',
           'ContestParticipationList', 'get_contest_ranking_list', 'base_contest_ranking_list']


def _find_contest(request, key, private_check=True):
    try:
        contest = Contest.objects.get(key=key)
        if private_check and not contest.is_accessible_by(request.user):
            raise ObjectDoesNotExist()
    except ObjectDoesNotExist:
        return generic_message(request, _('No such contest'),
                               _('Could not find a contest with the key "%s".') % key, status=404), False
    return contest, True


class ContestListMixin(object):
    def get_queryset(self):
        return Contest.contests_list(self.request.user)


class ContestList(DiggPaginatorMixin, TitleMixin, ContestListMixin, ListView):
    model = Contest
    paginate_by = 20
    template_name = 'contest/list.html'
    title = gettext_lazy('Contests')
    context_object_name = 'past_contests'

    @cached_property
    def _now(self):
        return timezone.now()

    def _get_queryset(self):
        queryset = super(ContestList, self).get_queryset() \
            .order_by('-start_time', 'key').prefetch_related('tags', 'organizations', 'organizers')

        if self.search_query:
            queryset = queryset.filter(Q(key__icontains=self.search_query) | Q(name__icontains=self.search_query))
        if self.selected_tags:
            queryset = queryset.filter(tags__in=self.selected_tags)
        if self.selected_organizations:
            queryset = queryset.filter(is_organization_private=True,
                                       organizations__short_name__in=self.selected_organizations)

        if self.rated_state == 1:
            queryset = queryset.filter(is_rated=False)
        elif self.rated_state == 2:
            queryset = queryset.filter(is_rated=True)
        elif self.rated_state == 3:
            queryset = queryset.filter(is_rated=True, rate_all=True)

        return queryset.distinct()

    def get_queryset(self):
        return self._get_queryset().filter(end_time__lt=self._now)

    def get_context_data(self, **kwargs):
        context = super(ContestList, self).get_context_data(**kwargs)
        present, active, future = [], [], []
        for contest in self._get_queryset().exclude(end_time__lt=self._now):
            if contest.start_time > self._now:
                future.append(contest)
            else:
                present.append(contest)

        if self.request.user.is_authenticated:
            for participation in ContestParticipation.objects.filter(virtual=0, user=self.request.profile,
                                                                     contest_id__in=present) \
                    .select_related('contest').prefetch_related('contest__organizers'):
                if not participation.ended:
                    active.append(participation)
                    present.remove(participation.contest)

        active.sort(key=attrgetter('end_time'))
        future.sort(key=attrgetter('start_time'))
        context['active_participations'] = active
        context['current_contests'] = present
        context['future_contests'] = future
        context['now'] = self._now
        context['first_page_href'] = '.'

        context['rated_state'] = self.rated_state
        context['rated_states'] = {
            1: 'Not rated',
            2: 'Rated',
            3: 'Rated for all',
        }
        context['search_query'] = self.search_query

        accessible_contests = super().get_queryset()

        tag_ids = accessible_contests.values_list('tags', flat=True).distinct()
        context['contest_tags'] = ContestTag.objects.filter(id__in=tag_ids)
        context['selected_tags'] = self.selected_tags

        organization_names = accessible_contests.filter(is_organization_private=True, organizations__isnull=False) \
                                                .values_list('organizations__short_name', flat=True).distinct()
        context['contest_organizations'] = organization_names
        context['selected_organizations'] = self.selected_organizations

        context.update(paginate_query_context(self.request))
        return context

    def setup_contest_list(self, request):
        self.search_query = None
        self.selected_tags = []
        self.selected_organizations = []
        self.rated_state = safe_int_or_none(request.GET.get('rated_state'))

        if 'search' in request.GET:
            self.search_query = ' '.join(request.GET.getlist('search')).strip()
        if 'tag' in request.GET:
            try:
                self.selected_tags = list(map(int, request.GET.getlist('tag')))
            except ValueError:
                pass
        if 'organization' in request.GET:
            try:
                self.selected_organizations = list(request.GET.getlist('organization'))
            except ValueError:
                pass

    def get(self, request, *args, **kwargs):
        self.setup_contest_list(request)
        return super(ContestList, self).get(request, *args, **kwargs)


class PrivateContestError(Exception):
    def __init__(self, name, is_private, is_organization_private, orgs):
        self.name = name
        self.is_private = is_private
        self.is_organization_private = is_organization_private
        self.orgs = orgs


class ContestMixin(object):
    context_object_name = 'contest'
    model = Contest
    slug_field = 'key'
    slug_url_kwarg = 'contest'

    @cached_property
    def is_organizer(self):
        return self.check_organizer()

    def check_organizer(self, contest=None, profile=None):
        if profile is None:
            if not self.request.user.is_authenticated:
                return False
            profile = self.request.profile
        return (contest or self.object).organizers.filter(id=profile.id).exists()

    def get_context_data(self, **kwargs):
        context = super(ContestMixin, self).get_context_data(**kwargs)
        if self.request.user.is_authenticated:
            profile = self.request.profile
            in_contest = context['in_contest'] = (profile.current_contest is not None and
                                                  profile.current_contest.contest == self.object)
            if in_contest:
                context['participation'] = profile.current_contest
                context['participating'] = True
            else:
                try:
                    context['participation'] = profile.contest_history.get(contest=self.object, virtual=0)
                except ContestParticipation.DoesNotExist:
                    context['participating'] = False
                    context['participation'] = None
                else:
                    context['participating'] = True
        else:
            context['participating'] = False
            context['participation'] = None
            context['in_contest'] = False
        context['now'] = timezone.now()
        context['is_organizer'] = self.is_organizer

        if not self.object.og_image or not self.object.summary:
            metadata = generate_opengraph('generated-meta-contest:%d' % self.object.id,
                                          self.object.description, 'contest')
        context['meta_description'] = self.object.summary or metadata[0]
        context['og_image'] = self.object.og_image or metadata[1]
        context['has_moss_api_key'] = settings.MOSS_API_KEY is not None
        context['logo_override_image'] = self.object.logo_override_image
        if not context['logo_override_image'] and self.object.organizations.count() == 1:
            context['logo_override_image'] = self.object.organizations.first().logo_override_image

        return context

    def get_object(self, queryset=None):
        contest = super(ContestMixin, self).get_object(queryset)
        user = self.request.user
        profile = self.request.profile

        if (profile is not None and
                ContestParticipation.objects.filter(id=profile.current_contest_id, contest_id=contest.id).exists()):
            return contest

        if contest.is_private or contest.is_organization_private:
            private_contest_error = PrivateContestError(contest.name, contest.is_private,
                                                        contest.is_organization_private, contest.organizations.all())
            if profile is None:
                raise private_contest_error
            if user.has_perm('judge.edit_all_contest'):
                return contest
            if not (contest.is_organization_private and
                    contest.organizations.filter(id__in=profile.organizations.all()).exists()) and \
                    not (contest.is_private and contest.private_contestants.filter(id=profile.id).exists()):
                raise private_contest_error

        if not contest.is_accessible_by(user):
            raise Http404()

        return contest

    def dispatch(self, request, *args, **kwargs):
        try:
            return super(ContestMixin, self).dispatch(request, *args, **kwargs)
        except Http404:
            key = kwargs.get(self.slug_url_kwarg, None)
            if key:
                return generic_message(request, _('No such contest'),
                                       _('Could not find a contest with the key "%s".') % key)
            else:
                return generic_message(request, _('No such contest'),
                                       _('Could not find such contest.'))
        except PrivateContestError as e:
            return render(request, 'contest/private.html', {
                'error': e, 'title': _('Access to contest "%s" denied') % e.name,
            }, status=403)


class ContestDetail(ContestMixin, TitleMixin, CommentedDetailView):
    template_name = 'contest/contest.html'

    def get_comment_page(self):
        return 'c:%s' % self.object.key

    def get_title(self):
        return self.object.name

    def get_context_data(self, **kwargs):
        context = super(ContestDetail, self).get_context_data(**kwargs)
        context['contest_problems'] = Problem.objects.filter(contests__contest=self.object) \
            .order_by('contests__order').defer('description') \
            .annotate(has_public_editorial=Sum(Case(When(solution__is_public=True, then=1),
                                                    default=0, output_field=IntegerField()))) \
            .add_i18n_name(self.request.LANGUAGE_CODE)
        return context


class ContestClone(ContestMixin, PermissionRequiredMixin, TitleMixin, SingleObjectFormView):
    title = _('Clone Contest')
    template_name = 'contest/clone.html'
    form_class = ContestCloneForm
    permission_required = 'judge.clone_contest'

    def form_valid(self, form):
        contest = self.object

        tags = contest.tags.all()
        organizations = contest.organizations.all()
        private_contestants = contest.private_contestants.all()
        contest_problems = contest.contest_problems.all()

        contest.pk = None
        contest.is_visible = False
        contest.user_count = 0
        contest.key = form.cleaned_data['key']
        contest.save()

        contest.tags.set(tags)
        contest.organizations.set(organizations)
        contest.private_contestants.set(private_contestants)
        contest.organizers.add(self.request.profile)

        for problem in contest_problems:
            problem.contest = contest
            problem.pk = None
        ContestProblem.objects.bulk_create(contest_problems)

        return HttpResponseRedirect(reverse('admin:judge_contest_change', args=(contest.id,)))


class ContestAccessDenied(Exception):
    pass


class ContestAccessCodeForm(forms.Form):
    access_code = forms.CharField(max_length=255)

    def __init__(self, *args, **kwargs):
        super(ContestAccessCodeForm, self).__init__(*args, **kwargs)
        self.fields['access_code'].widget.attrs.update({'autocomplete': 'off'})


class ContestRegister(LoginRequiredMixin, ContestMixin, BaseDetailView):
    def access_check(self, request):
        contest = self.object
        user = request.user
        if not contest.can_register(user):
            return generic_message(request, _('Cannot register for contest'),
                                   _('You may not register for: "%s".') % contest.name)
        if contest.is_registered(user):
            return generic_message(request, _('Already registered'),
                                   _('You have already registered for: "%s".') % contest.name)
        return None

    def get(self, request, *args, **kwargs):
        self.object = self.get_object()
        error = self.access_check(request)
        if error is not None:
            return error

        return render(request, 'contest/register.html', {
            'title': _('Register for "%s"') % self.object.name,
            'contest': self.object,
        })

    def post(self, request, *args, **kwargs):
        self.object = self.get_object()
        error = self.access_check(request)
        if error is not None:
            return error

        data = {}
        for field in re.findall(r'name="([\w:\-]+)"', self.object.registration_page):
            data[field] = request.POST.get(field)

        try:
            ContestRegistration.objects.create(contest=self.object, user=request.profile, data=data)
        except IntegrityError:
            pass
        return HttpResponseRedirect(reverse('contest_view', args=(self.object.key,)))


class ContestJoin(LoginRequiredMixin, ContestMixin, BaseDetailView):
    def get(self, request, *args, **kwargs):
        self.object = self.get_object()
        return self.ask_for_access_code()

    def post(self, request, *args, **kwargs):
        self.object = self.get_object()
        try:
            return self.join_contest(request)
        except ContestAccessDenied:
            if request.POST.get('access_code'):
                return self.ask_for_access_code(ContestAccessCodeForm(request.POST))
            else:
                return HttpResponseRedirect(request.path)

    def join_contest(self, request, access_code=None):
        contest = self.object

        if not contest.can_join and not self.is_organizer:
            return generic_message(request, _('Contest not ongoing'),
                                   _('"%s" is not currently ongoing.') % contest.name)

        profile = request.profile
        if profile.current_contest is not None:
            return generic_message(request, _('Already in contest'),
                                   _('You are already in a contest: "%s".') % profile.current_contest.contest.name)

        if not contest.is_registered(request.user):
            return generic_message(request, _('Cannot join contest'),
                                   _('You have not registered for: "%s".') % contest.name)

        if not contest.is_joinable_by(request.user, check_registered=False):
            return generic_message(request, _('Cannot join contest'),
                                   _('You do not have permission to join: "%s".') % contest.name)

        if not request.user.is_superuser and contest.banned_users.filter(id=profile.id).exists():
            return generic_message(request, _('Banned from joining'),
                                   _('You have been declared persona non grata for this contest. '
                                     'You are permanently barred from joining this contest.'))

        requires_access_code = (not (request.user.is_superuser or self.is_organizer) and
                                contest.access_code and access_code != contest.access_code)
        if contest.ended:
            if requires_access_code:
                raise ContestAccessDenied()

            while True:
                virtual_id = (ContestParticipation.objects.filter(contest=contest, user=profile)
                              .aggregate(virtual_id=Max('virtual'))['virtual_id'] or 0) + 1
                try:
                    participation = ContestParticipation.objects.create(
                        contest=contest, user=profile, virtual=virtual_id,
                        real_start=timezone.now(),
                    )
                # There is obviously a race condition here, so we keep trying until we win the race.
                except IntegrityError:
                    pass
                else:
                    break
        else:
            try:
                participation = ContestParticipation.objects.get(
                    contest=contest, user=profile, virtual=(-1 if self.is_organizer else 0),
                )
            except ContestParticipation.DoesNotExist:
                if requires_access_code:
                    raise ContestAccessDenied()

                participation = ContestParticipation.objects.create(
                    contest=contest, user=profile, virtual=(-1 if self.is_organizer else 0),
                    real_start=timezone.now(),
                )
                event.post('contest_%d' % contest.id, {'type': 'update'})
            else:
                if participation.ended:
                    participation = ContestParticipation.objects.get_or_create(
                        contest=contest, user=profile, virtual=-1,
                        defaults={'real_start': timezone.now()},
                    )[0]

        profile.current_contest = participation
        profile.save()
        contest._updating_stats_only = True
        contest.update_user_count()
        return HttpResponseRedirect(reverse('problem_list'))

    def ask_for_access_code(self, form=None):
        contest = self.object
        wrong_code = False
        if form:
            if form.is_valid():
                if form.cleaned_data['access_code'] == contest.access_code:
                    return self.join_contest(self.request, form.cleaned_data['access_code'])
                wrong_code = True
        else:
            form = ContestAccessCodeForm()
        return render(self.request, 'contest/access_code.html', {
            'form': form, 'wrong_code': wrong_code,
            'title': _('Enter access code for "%s"') % contest.name,
        })


class ContestLeave(LoginRequiredMixin, ContestMixin, BaseDetailView):
    def post(self, request, *args, **kwargs):
        contest = self.get_object()

        profile = request.profile
        if profile.current_contest is None or profile.current_contest.contest_id != contest.id:
            return generic_message(request, _('No such contest'),
                                   _('You are not in contest "%s".') % contest.key, 404)

        profile.remove_contest()
        return HttpResponseRedirect(reverse('contest_view', args=(contest.key,)))


ContestDay = namedtuple('ContestDay', 'date weekday is_pad is_today starts ends oneday')


class ContestCalendar(TitleMixin, ContestListMixin, TemplateView):
    firstweekday = SUNDAY
    weekday_classes = ['sun', 'mon', 'tue', 'wed', 'thu', 'fri', 'sat']
    template_name = 'contest/calendar.html'

    def get(self, request, *args, **kwargs):
        try:
            self.year = int(kwargs['year'])
            self.month = int(kwargs['month'])
        except (KeyError, ValueError):
            raise ImproperlyConfigured(_('ContestCalendar requires integer year and month'))
        self.today = timezone.now().date()
        return self.render()

    def render(self):
        context = self.get_context_data()
        return self.render_to_response(context)

    def get_contest_data(self, start, end):
        end += timedelta(days=1)
        contests = self.get_queryset().filter(Q(start_time__gte=start, start_time__lt=end) |
                                              Q(end_time__gte=start, end_time__lt=end)).defer('description')
        starts, ends, oneday = (defaultdict(list) for i in range(3))
        for contest in contests:
            start_date = timezone.localtime(contest.start_time).date()
            end_date = timezone.localtime(contest.end_time - timedelta(seconds=1)).date()
            if start_date == end_date:
                oneday[start_date].append(contest)
            else:
                starts[start_date].append(contest)
                ends[end_date].append(contest)
        return starts, ends, oneday

    def get_table(self):
        calendar = Calendar(self.firstweekday).monthdatescalendar(self.year, self.month)
        starts, ends, oneday = self.get_contest_data(make_aware(datetime.combine(calendar[0][0], time.min)),
                                                     make_aware(datetime.combine(calendar[-1][-1], time.min)))
        return [[ContestDay(
            date=date, weekday=self.weekday_classes[weekday], is_pad=date.month != self.month,
            is_today=date == self.today, starts=starts[date], ends=ends[date], oneday=oneday[date],
        ) for weekday, date in enumerate(week)] for week in calendar]

    def get_context_data(self, **kwargs):
        context = super(ContestCalendar, self).get_context_data(**kwargs)

        try:
            month = date(self.year, self.month, 1)
        except ValueError:
            raise Http404()
        else:
            context['title'] = _('Contests in %(month)s') % {'month': date_filter(month, _("F Y"))}

        dates = Contest.contests_list(self.request.user).aggregate(min=Min('start_time'), max=Max('end_time'))
        min_month = (self.today.year, self.today.month)
        if dates['min'] is not None:
            min_month = dates['min'].year, dates['min'].month
        max_month = (self.today.year, self.today.month)
        if dates['max'] is not None:
            max_month = max((dates['max'].year, dates['max'].month), (self.today.year, self.today.month))

        month = (self.year, self.month)
        if month < min_month or month > max_month:
            # 404 is valid because it merely declares the lack of existence, without any reason
            raise Http404()

        context['now'] = timezone.now()
        context['calendar'] = self.get_table()
        context['curr_month'] = date(self.year, self.month, 1)

        if month > min_month:
            context['prev_month'] = date(self.year - (self.month == 1), 12 if self.month == 1 else self.month - 1, 1)
        else:
            context['prev_month'] = None

        if month < max_month:
            context['next_month'] = date(self.year + (self.month == 12), 1 if self.month == 12 else self.month + 1, 1)
        else:
            context['next_month'] = None
        return context


class CachedContestCalendar(ContestCalendar):
    def render(self):
        key = 'contest_cal:%d:%d' % (self.year, self.month)
        cached = cache.get(key)
        if cached is not None:
            return HttpResponse(cached)
        response = super(CachedContestCalendar, self).render()
        response.render()
        cached.set(key, response.content)
        return response


class ContestStats(TitleMixin, ContestMixin, DetailView):
    template_name = 'contest/stats.html'

    def get_title(self):
        return _('%s Statistics') % self.object.name

    def get_context_data(self, **kwargs):
        context = super().get_context_data(**kwargs)

        if not self.object.ended or not self.object.can_see_full_scoreboard(self.request.user):
            raise Http404()

        queryset = Submission.objects.filter(contest_object=self.object)

        ac_count = Count(Case(When(result='AC', then=Value(1)), output_field=IntegerField()))
        ac_rate = CombinedExpression(ac_count / Count('problem'), '*', Value(100.0), output_field=FloatField())

        stats = {}

        status_count_queryset = list(
            queryset.values('problem__code', 'result').annotate(count=Count('result'))
                    .values_list('problem__code', 'result', 'count'),
        )
        labels, codes = zip(
            *self.object.contest_problems.order_by('order').values_list('problem__name', 'problem__code'),
        )
        num_problems = len(labels)
        status_counts = [[] for i in range(num_problems)]
        for problem_code, result, count in status_count_queryset:
            status_counts[codes.index(problem_code)].append((result, count))

        colors = {
            'AC': '#00a92a',
            'WA': '#ed4420',
            'CE': '#42586d',
            'TLE': '#a3bcbd',
            'ERR': '#ffa71c',
        }
        categories = list(colors.keys())
        result_data = {category: [0] * num_problems for category in categories}
        for i in range(num_problems):
            for category in _get_result_data(defaultdict(int, status_counts[i]))['categories']:
                result_data[category['code']][i] = category['count']

        stats['problem_status_count'] = {
            'labels': labels,
            'datasets': [
                {
                    'label': name,
                    'backgroundColor': colors[name],
                    'data': data,
                }
                for name, data in result_data.items()
            ],
        }
        stats['problem_ac_rate'] = get_bar_chart(
            queryset.values('contest__problem__order', 'problem__name').annotate(ac_rate=ac_rate)
                    .order_by('contest__problem__order').values_list('problem__name', 'ac_rate'),
        )
        stats['language_count'] = get_pie_chart(
            queryset.values('language__name').annotate(count=Count('language__name'))
                    .filter(count__gt=0).order_by('-count').values_list('language__name', 'count'),
        )
        stats['language_ac_rate'] = get_bar_chart(
            queryset.values('language__name').annotate(ac_rate=ac_rate)
                    .filter(ac_rate__gt=0).values_list('language__name', 'ac_rate'),
        )

        context['stats'] = mark_safe(json.dumps(stats))

        return context


ContestRankingProfile = namedtuple(
    'ContestRankingProfile',
    'id user css_class username points cumtime organization participation '
    'participation_rating problem_cells result_cell',
)

BestSolutionData = namedtuple('BestSolutionData', 'code points bonus time state is_pretested')


def make_contest_ranking_profile(contest, participation, contest_problems):
    user = participation.user
    return ContestRankingProfile(
        id=user.id,
        user=user.user,
        css_class=user.css_class,
        username=user.username,
        points=participation.score,
        cumtime=participation.cumtime,
        organization=user.organization,
        participation_rating=participation.rating.rating if hasattr(participation, 'rating') else None,
        problem_cells=[contest.format.display_user_problem(participation, contest_problem)
                       for contest_problem in contest_problems],
        result_cell=contest.format.display_participation_result(participation),
        participation=participation,
    )


def base_contest_ranking_list(contest, problems, queryset):
    return [make_contest_ranking_profile(contest, participation, problems) for participation in
            queryset.select_related('user__user', 'rating').defer('user__about', 'user__organizations__about')]


def contest_ranking_list(contest, problems):
    return base_contest_ranking_list(contest, problems, contest.users.filter(virtual=0, user__is_unlisted=False)
<<<<<<< HEAD
                                                                     .prefetch_related('user__organizations')
                                                                     .annotate(submission_count=Count('submission'))
                                                                     .order_by('-score', 'cumtime',
                                                                               '-submission_count'))
=======
                                     .prefetch_related('user__organizations')
                                     .order_by('is_disqualified', '-score', 'cumtime'))
>>>>>>> b1a25e94


def get_contest_ranking_list(request, contest, participation=None, ranking_list=contest_ranking_list,
                             show_current_virtual=True, ranker=ranker):
    problems = list(contest.contest_problems.select_related('problem').defer('problem__description').order_by('order'))

    users = ranker(ranking_list(contest, problems), key=attrgetter('points', 'cumtime'))

    if show_current_virtual:
        if participation is None and request.user.is_authenticated:
            participation = request.profile.current_contest
            if participation is None or participation.contest_id != contest.id:
                participation = None
        if participation is not None and participation.virtual:
            users = chain([('-', make_contest_ranking_profile(contest, participation, problems))], users)
    return users, problems


def contest_ranking_ajax(request, contest, participation=None):
    contest, exists = _find_contest(request, contest)
    if not exists:
        return HttpResponseBadRequest('Invalid contest', content_type='text/plain')

    if not contest.can_see_full_scoreboard(request.user):
        raise Http404()

    users, problems = get_contest_ranking_list(request, contest, participation)
    return render(request, 'contest/ranking-table.html', {
        'users': users,
        'problems': problems,
        'contest': contest,
        'has_rating': contest.ratings.exists(),
    })


class ContestRankingBase(ContestMixin, TitleMixin, DetailView):
    template_name = 'contest/ranking.html'
    tab = None

    def get_title(self):
        raise NotImplementedError()

    def get_content_title(self):
        return self.object.name

    def get_ranking_list(self):
        raise NotImplementedError()

    def get_context_data(self, **kwargs):
        context = super().get_context_data(**kwargs)

        if not self.object.can_see_scoreboard(self.request.user):
            raise Http404()

        users, problems = self.get_ranking_list()
        context['users'] = users
        context['problems'] = problems
        context['last_msg'] = event.last()
        if not self.request.user.is_authenticated or self.request.profile.is_external_user:
            context['last_msg'] = None
        context['tab'] = self.tab
        return context


class ContestRanking(ContestRankingBase):
    tab = 'ranking'

    def get_title(self):
        return _('%s Rankings') % self.object.name

    def get_ranking_list(self):
        if not self.object.can_see_full_scoreboard(self.request.user):
            queryset = self.object.users.filter(user=self.request.profile, virtual=ContestParticipation.LIVE)
            return get_contest_ranking_list(
                self.request, self.object,
                ranking_list=partial(base_contest_ranking_list, queryset=queryset),
                ranker=lambda users, key: ((_('???'), user) for user in users),
            )

        return get_contest_ranking_list(self.request, self.object)

    def get_context_data(self, **kwargs):
        context = super().get_context_data(**kwargs)
        context['has_rating'] = self.object.ratings.exists()
        return context


class ContestParticipationList(LoginRequiredMixin, ContestRankingBase):
    tab = 'participation'

    def get_title(self):
        if self.profile == self.request.profile:
            return _('Your participation in %s') % self.object.name
        return _("%s's participation in %s") % (self.profile.username, self.object.name)

    def get_ranking_list(self):
        if not self.object.can_see_full_scoreboard(self.request.user) and self.profile != self.request.profile:
            raise Http404()

        queryset = self.object.users.filter(user=self.profile, virtual__gte=0).order_by('-virtual')
        live_link = format_html('<a href="{2}#!{1}">{0}</a>', _('Live'), self.profile.username,
                                reverse('contest_ranking', args=[self.object.key]))

        return get_contest_ranking_list(
            self.request, self.object, show_current_virtual=False,
            ranking_list=partial(base_contest_ranking_list, queryset=queryset),
            ranker=lambda users, key: ((user.participation.virtual or live_link, user) for user in users),
        )

    def get_context_data(self, **kwargs):
        context = super().get_context_data(**kwargs)
        context['has_rating'] = False
        context['now'] = timezone.now()
        context['rank_header'] = _('Participation')
        return context

    def get(self, request, *args, **kwargs):
        if 'user' in kwargs:
            self.profile = get_object_or_404(Profile, user__username=kwargs['user'])
        else:
            self.profile = self.request.profile
        return super().get(request, *args, **kwargs)


class ContestMossMixin(ContestMixin, PermissionRequiredMixin):
    permission_required = 'judge.moss_contest'

    def get_object(self, queryset=None):
        contest = super().get_object(queryset)
        if settings.MOSS_API_KEY is None:
            raise Http404()
        if not contest.is_editable_by(self.request.user):
            raise Http404()
        return contest


class ContestMossView(ContestMossMixin, TitleMixin, DetailView):
    template_name = 'contest/moss.html'

    def get_title(self):
        return _('%s MOSS Results') % self.object.name

    def get_context_data(self, **kwargs):
        context = super().get_context_data(**kwargs)

        problems = list(map(attrgetter('problem'), self.object.contest_problems.order_by('order')
                                                              .select_related('problem')))
        languages = list(map(itemgetter(0), ContestMoss.LANG_MAPPING))

        results = ContestMoss.objects.filter(contest=self.object)
        moss_results = defaultdict(list)
        for result in results:
            moss_results[result.problem].append(result)

        for result_list in moss_results.values():
            result_list.sort(key=lambda x: languages.index(x.language))

        context['languages'] = languages
        context['has_results'] = results.exists()
        context['moss_results'] = [(problem, moss_results[problem]) for problem in problems]

        return context

    def post(self, request, *args, **kwargs):
        self.object = self.get_object()
        status = run_moss.delay(self.object.key)
        return redirect_to_task_status(
            status, message=_('Running MOSS for %s...') % (self.object.name,),
            redirect=reverse('contest_moss', args=(self.object.key,)),
        )


class ContestMossDelete(ContestMossMixin, SingleObjectMixin, View):
    def post(self, request, *args, **kwargs):
        self.object = self.get_object()
        ContestMoss.objects.filter(contest=self.object).delete()
        return HttpResponseRedirect(reverse('contest_moss', args=(self.object.key,)))


class ContestTagDetailAjax(DetailView):
    model = ContestTag
    slug_field = slug_url_kwarg = 'name'
    context_object_name = 'tag'
    template_name = 'contest/tag-ajax.html'


class ContestTagDetail(TitleMixin, ContestTagDetailAjax):
    template_name = 'contest/tag.html'

    def get_title(self):
        return _('Contest tag: %s') % self.object.name<|MERGE_RESOLUTION|>--- conflicted
+++ resolved
@@ -21,12 +21,8 @@
 from django.urls import reverse
 from django.utils import timezone
 from django.utils.functional import cached_property
-<<<<<<< HEAD
-from django.utils.html import escape, format_html
+from django.utils.html import format_html
 from django.utils.safestring import mark_safe
-=======
-from django.utils.html import format_html
->>>>>>> b1a25e94
 from django.utils.timezone import make_aware
 from django.utils.translation import gettext as _, gettext_lazy
 from django.views.generic import ListView, TemplateView
@@ -700,15 +696,10 @@
 
 def contest_ranking_list(contest, problems):
     return base_contest_ranking_list(contest, problems, contest.users.filter(virtual=0, user__is_unlisted=False)
-<<<<<<< HEAD
                                                                      .prefetch_related('user__organizations')
                                                                      .annotate(submission_count=Count('submission'))
-                                                                     .order_by('-score', 'cumtime',
+                                                                     .order_by('is_disqualified', '-score', 'cumtime',
                                                                                '-submission_count'))
-=======
-                                     .prefetch_related('user__organizations')
-                                     .order_by('is_disqualified', '-score', 'cumtime'))
->>>>>>> b1a25e94
 
 
 def get_contest_ranking_list(request, contest, participation=None, ranking_list=contest_ranking_list,
