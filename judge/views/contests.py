import json
from collections import defaultdict, namedtuple
from functools import partial
from itertools import chain
from operator import attrgetter, itemgetter

from django import forms
from django.conf import settings
from django.contrib.auth.mixins import LoginRequiredMixin
from django.core.exceptions import ObjectDoesNotExist
from django.db.models import Case, Count, FloatField, IntegerField, Sum, Value, When
from django.db.models.expressions import CombinedExpression
from django.http import Http404, HttpResponseBadRequest, HttpResponseRedirect
from django.shortcuts import render
from django.urls import reverse
from django.utils import timezone
from django.utils.functional import cached_property
from django.utils.safestring import mark_safe
from django.utils.translation import gettext as _, gettext_lazy
from django.views.generic import ListView
from django.views.generic.detail import BaseDetailView, DetailView, SingleObjectMixin, View

from judge import event_poster as event
from judge.forms import ContestCloneForm
from judge.models import Contest, ContestMoss, ContestParticipation, ContestProblem, \
    Problem, Submission
from judge.tasks import run_moss
from judge.utils.celery import redirect_to_task_status
from judge.utils.opengraph import generate_opengraph
from judge.utils.problems import _get_result_data
from judge.utils.ranker import ranker
from judge.utils.stats import get_bar_chart, get_pie_chart
from judge.utils.views import DiggPaginatorMixin, SingleObjectFormView, TitleMixin, generic_message, \
    paginate_query_context

__all__ = ['ContestList', 'ContestDetail', 'ContestRanking', 'ContestJoin', 'ContestLeave',
           'ContestClone', 'ContestStats', 'ContestMossView', 'ContestMossDelete', 'contest_ranking_ajax',
           'ContestParticipationDisqualify', 'get_contest_ranking_list',
           'base_contest_ranking_list']


def _find_contest(request, key, private_check=True):
    try:
        contest = Contest.objects.get(key=key)
        if private_check and not contest.is_accessible_by(request.user):
            raise ObjectDoesNotExist()
    except ObjectDoesNotExist:
        return generic_message(request, _('No such contest'),
                               _('Could not find a contest with the key "%s".') % key, status=404), False
    return contest, True


class ContestListMixin(object):
    def get_queryset(self):
        return Contest.get_visible_contests(self.request.user)


class ContestList(DiggPaginatorMixin, TitleMixin, ContestListMixin, ListView):
    model = Contest
    paginate_by = 20
    template_name = 'contest/list.html'
    title = gettext_lazy('Contests')
    context_object_name = 'past_contests'

    @cached_property
    def _now(self):
        return timezone.now()

    def _get_queryset(self):
        return super(ContestList, self).get_queryset() \
            .order_by('-start_time', 'key').prefetch_related('organizations', 'organizers')

    def get_queryset(self):
        return self._get_queryset().filter(end_time__lt=self._now)

    def get_context_data(self, **kwargs):
        context = super(ContestList, self).get_context_data(**kwargs)
        present, active, future = [], [], []
        for contest in self._get_queryset().exclude(end_time__lt=self._now):
            if contest.start_time > self._now:
                future.append(contest)
            else:
                present.append(contest)

        if self.request.user.is_authenticated:
            for participation in ContestParticipation.objects.filter(virtual=0, user=self.request.profile,
                                                                     contest_id__in=present) \
                    .select_related('contest').prefetch_related('contest__organizations', 'contest__organizers'):
                if not participation.ended:
                    active.append(participation)
                    present.remove(participation.contest)

        active.sort(key=attrgetter('end_time'))
        future.sort(key=attrgetter('start_time'))
        context['active_participations'] = active
        context['current_contests'] = present
        context['future_contests'] = future
        context['now'] = self._now
        context['first_page_href'] = '.'

        context.update(paginate_query_context(self.request))
        return context


class PrivateContestError(Exception):
    def __init__(self, name, is_private, is_organization_private, orgs):
        self.name = name
        self.is_private = is_private
        self.is_organization_private = is_organization_private
        self.orgs = orgs


class ContestMixin(object):
    context_object_name = 'contest'
    model = Contest
    slug_field = 'key'
    slug_url_kwarg = 'contest'

    @cached_property
    def is_organizer(self):
        if not self.request.user.is_authenticated:
            return False
        return self.object.organizers.filter(id=self.request.profile.id).exists()

    @cached_property
    def can_edit(self):
        return self.object.is_editable_by(self.request.user)

    def get_context_data(self, **kwargs):
        context = super(ContestMixin, self).get_context_data(**kwargs)
        if self.request.user.is_authenticated:
            try:
                context['live_participation'] = (
                    self.request.profile.contest_history.get(
                        contest=self.object,
                        virtual=ContestParticipation.LIVE,
                    )
                )
            except ContestParticipation.DoesNotExist:
                context['live_participation'] = None
                context['has_joined'] = False
            else:
                context['has_joined'] = True
        else:
            context['live_participation'] = None
            context['has_joined'] = False

        context['now'] = timezone.now()
        context['is_organizer'] = self.is_organizer
        context['can_edit'] = self.can_edit

        if not self.object.og_image or not self.object.summary:
            metadata = generate_opengraph('generated-meta-contest:%d' % self.object.id,
                                          self.object.description, 'contest')
        context['meta_description'] = self.object.summary or metadata[0]
        context['og_image'] = self.object.og_image or metadata[1]
        context['has_moss_api_key'] = settings.MOSS_API_KEY is not None
        context['logo_override_image'] = self.object.logo_override_image
        if not context['logo_override_image'] and self.object.organizations.count() == 1:
            context['logo_override_image'] = self.object.organizations.first().logo_override_image

        return context

    def get_object(self, queryset=None):
        contest = super(ContestMixin, self).get_object(queryset)

        try:
            contest.access_check(self.request.user)
        except Contest.PrivateContest:
            raise PrivateContestError(contest.name, contest.is_private, contest.is_organization_private,
                                      contest.organizations.all())
        except Contest.Inaccessible:
            raise Http404()
        else:
            return contest

    def dispatch(self, request, *args, **kwargs):
        try:
            return super(ContestMixin, self).dispatch(request, *args, **kwargs)
        except Http404:
            key = kwargs.get(self.slug_url_kwarg, None)
            if key:
                return generic_message(request, _('No such contest'),
                                       _('Could not find a contest with the key "%s".') % key)
            else:
                return generic_message(request, _('No such contest'),
                                       _('Could not find such contest.'))
        except PrivateContestError as e:
            return render(request, 'contest/private.html', {
                'error': e, 'title': _('Access to contest "%s" denied') % e.name,
            }, status=403)


class ContestDetail(ContestMixin, TitleMixin, DetailView):
    template_name = 'contest/contest.html'

    def get_title(self):
        return self.object.name

    def get_context_data(self, **kwargs):
        context = super(ContestDetail, self).get_context_data(**kwargs)
        context['contest_problems'] = Problem.objects.filter(contests__contest=self.object) \
            .order_by('contests__order').defer('description') \
            .annotate(has_public_editorial=Sum(Case(When(solution__is_public=True, then=1),
                                                    default=0, output_field=IntegerField()))) \
            .add_i18n_name(self.request.LANGUAGE_CODE)
        return context


class ContestClone(ContestMixin, TitleMixin, SingleObjectFormView):
    title = _('Clone Contest')
    template_name = 'contest/clone.html'
    form_class = ContestCloneForm

    def get_object(self, queryset=None):
        contest = super().get_object(queryset)
        if not contest.is_editable_by(self.request.user):
            raise Http404()
        return contest

    def form_valid(self, form):
        contest = self.object

        organizations = contest.organizations.all()
        private_contestants = contest.private_contestants.all()
        contest_problems = contest.contest_problems.all()

        contest.pk = None
        contest.is_visible = False
        contest.freeze_submissions = False
        contest.user_count = 0
        contest.key = form.cleaned_data['key']
        contest.save()

        contest.organizations.set(organizations)
        contest.private_contestants.set(private_contestants)
        contest.organizers.add(self.request.profile)

        for problem in contest_problems:
            problem.contest = contest
            problem.pk = None
        ContestProblem.objects.bulk_create(contest_problems)

        return HttpResponseRedirect(reverse('admin:judge_contest_change', args=(contest.id,)))


class ContestAccessDenied(Exception):
    pass


class ContestAccessCodeForm(forms.Form):
    access_code = forms.CharField(max_length=255)

    def __init__(self, *args, **kwargs):
        super(ContestAccessCodeForm, self).__init__(*args, **kwargs)
        self.fields['access_code'].widget.attrs.update({'autocomplete': 'off'})


class ContestJoin(LoginRequiredMixin, ContestMixin, BaseDetailView):
    def get(self, request, *args, **kwargs):
        self.object = self.get_object()
        return self.ask_for_access_code()

    def post(self, request, *args, **kwargs):
        self.object = self.get_object()
        try:
            return self.join_contest(request)
        except ContestAccessDenied:
            if request.POST.get('access_code'):
                return self.ask_for_access_code(ContestAccessCodeForm(request.POST))
            else:
                return HttpResponseRedirect(request.path)

    def join_contest(self, request, access_code=None):
        contest = self.object

        if not contest.can_join and not self.is_organizer:
            return generic_message(request, _('Contest not ongoing'),
                                   _('"%s" is not currently ongoing.') % contest.name)

        profile = request.profile
        if profile.current_contest is not None:
            return generic_message(request, _('Already in contest'),
                                   _('You are already in a contest: "%s".') % profile.current_contest.contest.name)

        if contest.ended:
            return generic_message(request, _('Cannot join contest'),
                                   _('Contest %s has ended.') % contest.name)

        if contest.is_private_viewable and \
                not contest.organizations.filter(id__in=profile.organizations.all()).exists():
            return generic_message(request, _('Cannot join contest'),
                                   _('You do not have permission to join: "%s".') % contest.name)

        if not request.user.is_superuser and contest.banned_users.filter(id=profile.id).exists():
            return generic_message(request, _('Banned from joining'),
                                   _('You have been declared persona non grata for this contest. '
                                     'You are permanently barred from joining this contest.'))

        requires_access_code = (not self.can_edit and contest.access_code and access_code != contest.access_code)
        SPECTATE = ContestParticipation.SPECTATE
        LIVE = ContestParticipation.LIVE
        try:
            participation = ContestParticipation.objects.get(
                contest=contest, user=profile, virtual=(SPECTATE if self.is_organizer else LIVE),
            )
        except ContestParticipation.DoesNotExist:
            if requires_access_code:
                raise ContestAccessDenied()

            participation = ContestParticipation.objects.create(
                contest=contest, user=profile, virtual=(SPECTATE if self.is_organizer else LIVE),
                real_start=timezone.now(),
            )
            event.post('contest_%d' % contest.id, {'type': 'update'})
        else:
            if participation.ended:
                participation = ContestParticipation.objects.get_or_create(
                    contest=contest, user=profile, virtual=SPECTATE,
                    defaults={'real_start': timezone.now()},
                )[0]

        profile.current_contest = participation
        profile.save()
        contest._updating_stats_only = True
        contest.update_user_count()

        first_problem = contest.contest_problems.order_by('order').values_list('problem__code', flat=True).first()
        if first_problem is not None:
            return HttpResponseRedirect(reverse('problem_detail', args=(first_problem,)))
        return HttpResponseRedirect(reverse('problem_list'))

    def ask_for_access_code(self, form=None):
        contest = self.object
        wrong_code = False
        if form:
            if form.is_valid():
                if form.cleaned_data['access_code'] == contest.access_code:
                    return self.join_contest(self.request, form.cleaned_data['access_code'])
                wrong_code = True
        else:
            form = ContestAccessCodeForm()
        return render(self.request, 'contest/access_code.html', {
            'form': form, 'wrong_code': wrong_code,
            'title': _('Enter access code for "%s"') % contest.name,
        })


class ContestLeave(LoginRequiredMixin, ContestMixin, BaseDetailView):
    def post(self, request, *args, **kwargs):
        contest = self.get_object()

        profile = request.profile
        if profile.current_contest is None or profile.current_contest.contest_id != contest.id:
            return generic_message(request, _('No such contest'),
                                   _('You are not in contest "%s".') % contest.key, 404)

        profile.remove_contest()
        return HttpResponseRedirect(reverse('contest_view', args=(contest.key,)))


class ContestStats(TitleMixin, ContestMixin, DetailView):
    template_name = 'contest/stats.html'

    def get_title(self):
        return _('%s Statistics') % self.object.name

    def get_context_data(self, **kwargs):
        context = super().get_context_data(**kwargs)

        if not ((self.object.ended and self.object.can_see_full_scoreboard(self.request.user)) or
                self.can_edit):
            raise Http404()

        queryset = Submission.objects.filter(contest_object=self.object)

        ac_count = Count(Case(When(result='AC', then=Value(1)), output_field=IntegerField()))
        ac_rate = CombinedExpression(ac_count / Count('problem'), '*', Value(100.0), output_field=FloatField())

        status_count_queryset = list(
            queryset.values('problem__code', 'result').annotate(count=Count('result'))
                    .values_list('problem__code', 'result', 'count'),
        )
        labels, codes = [], []
        contest_problems = self.object.contest_problems.order_by('order').values_list('problem__name', 'problem__code')
        if contest_problems:
            labels, codes = zip(*contest_problems)
        num_problems = len(labels)
        status_counts = [[] for i in range(num_problems)]
        for problem_code, result, count in status_count_queryset:
            if problem_code in codes:
                status_counts[codes.index(problem_code)].append((result, count))

        result_data = defaultdict(partial(list, [0] * num_problems))
        for i in range(num_problems):
            for category in _get_result_data(defaultdict(int, status_counts[i]))['categories']:
                result_data[category['code']][i] = category['count']

        stats = {
            'problem_status_count': {
                'labels': labels,
                'datasets': [
                    {
                        'label': name,
                        'backgroundColor': settings.DMOJ_STATS_SUBMISSION_RESULT_COLORS[name],
                        'data': data,
                    }
                    for name, data in result_data.items()
                ],
            },
            'problem_ac_rate': get_bar_chart(
                queryset.values('contest__problem__order', 'problem__name').annotate(ac_rate=ac_rate)
                        .order_by('contest__problem__order').values_list('problem__name', 'ac_rate'),
            ),
            'language_count': get_pie_chart(
                queryset.values('language__name').annotate(count=Count('language__name'))
                        .filter(count__gt=0).order_by('-count').values_list('language__name', 'count'),
            ),
            'language_ac_rate': get_bar_chart(
                queryset.values('language__name').annotate(ac_rate=ac_rate)
                        .filter(ac_rate__gt=0).values_list('language__name', 'ac_rate'),
            ),
        }

        context['stats'] = mark_safe(json.dumps(stats))

        return context


ContestRankingProfile = namedtuple(
    'ContestRankingProfile',
<<<<<<< HEAD
    'id user css_class username points cumtime participation '
    'problem_cells result_cell',
=======
    'id user css_class username points cumtime tiebreaker organization participation '
    'participation_rating problem_cells result_cell',
>>>>>>> 0cbd9bdb
)


def make_contest_ranking_profile(contest, participation, contest_problems):
    def display_user_problem(contest_problem):
        # When the contest format is changed, `format_data` might be invalid.
        # This will cause `display_user_problem` to error, so we display '???' instead.
        try:
            return contest.format.display_user_problem(participation, contest_problem)
        except (KeyError, TypeError, ValueError):
            return mark_safe('<td>???</td>')

    user = participation.user
    return ContestRankingProfile(
        id=user.id,
        user=user.user,
        css_class=user.css_class,
        username=user.username,
        points=participation.score,
        cumtime=participation.cumtime,
<<<<<<< HEAD
=======
        tiebreaker=participation.tiebreaker,
        organization=user.organization,
        participation_rating=participation.rating.rating if hasattr(participation, 'rating') else None,
>>>>>>> 0cbd9bdb
        problem_cells=[display_user_problem(contest_problem) for contest_problem in contest_problems],
        result_cell=contest.format.display_participation_result(participation),
        participation=participation,
    )


def base_contest_ranking_list(contest, problems, queryset):
    return [make_contest_ranking_profile(contest, participation, problems) for participation in
            queryset.select_related('user__user')]


def contest_ranking_list(contest, problems):
    return base_contest_ranking_list(contest, problems, contest.users.filter(virtual=0, user__is_unlisted=False)
<<<<<<< HEAD
                                     .order_by('is_disqualified', '-score', 'cumtime'))
=======
                                     .prefetch_related('user__organizations')
                                     .annotate(submission_count=Count('submission'))
                                     .order_by('is_disqualified', '-score', 'cumtime', 'tiebreaker',
                                               '-submission_count'))
>>>>>>> 0cbd9bdb


def get_contest_ranking_list(request, contest, participation=None, ranking_list=contest_ranking_list,
                             show_current_virtual=True, ranker=ranker):
    problems = list(contest.contest_problems.select_related('problem').defer('problem__description').order_by('order'))

    users = ranker(ranking_list(contest, problems), key=attrgetter('points', 'cumtime', 'tiebreaker'))

    if show_current_virtual:
        if participation is None and request.user.is_authenticated:
            participation = request.profile.current_contest
            if participation is None or participation.contest_id != contest.id:
                participation = None
        if participation is not None and participation.virtual:
            users = chain([('-', make_contest_ranking_profile(contest, participation, problems))], users)
    return users, problems


def contest_ranking_ajax(request, contest, participation=None):
    contest, exists = _find_contest(request, contest)
    if not exists:
        return HttpResponseBadRequest('Invalid contest', content_type='text/plain')

    if not contest.can_see_full_scoreboard(request.user):
        raise Http404()

    users, problems = get_contest_ranking_list(request, contest, participation)
    return render(request, 'contest/ranking-table.html', {
        'users': users,
        'problems': problems,
        'can_edit': contest.is_editable_by(request.user),
        'contest': contest,
    })


class ContestRankingBase(ContestMixin, TitleMixin, DetailView):
    template_name = 'contest/ranking.html'
    tab = None

    def get_title(self):
        raise NotImplementedError()

    def get_content_title(self):
        return self.object.name

    def get_ranking_list(self):
        raise NotImplementedError()

    def get_context_data(self, **kwargs):
        context = super().get_context_data(**kwargs)

        if not self.object.can_see_scoreboard(self.request.user):
            raise Http404()

        users, problems = self.get_ranking_list()
        context['users'] = users
        context['problems'] = problems
        context['last_msg'] = event.last() if self.request.user.is_staff else None
        context['tab'] = self.tab
        return context


class ContestRanking(ContestRankingBase):
    tab = 'ranking'

    def get_title(self):
        return _('%s Rankings') % self.object.name

    def get_ranking_list(self):
        if not self.object.can_see_full_scoreboard(self.request.user):
            queryset = self.object.users.filter(user=self.request.profile, virtual=ContestParticipation.LIVE)
            return get_contest_ranking_list(
                self.request, self.object,
                ranking_list=partial(base_contest_ranking_list, queryset=queryset),
                ranker=lambda users, key: ((_('???'), user) for user in users),
            )

        return get_contest_ranking_list(self.request, self.object)


class ContestParticipationDisqualify(ContestMixin, SingleObjectMixin, View):
    def get_object(self, queryset=None):
        contest = super().get_object(queryset)
        if not contest.is_editable_by(self.request.user):
            raise Http404()
        return contest

    def post(self, request, *args, **kwargs):
        self.object = self.get_object()

        try:
            participation = self.object.users.get(pk=request.POST.get('participation'))
        except ObjectDoesNotExist:
            pass
        else:
            participation.set_disqualified(not participation.is_disqualified)
        return HttpResponseRedirect(reverse('contest_ranking', args=(self.object.key,)))


class ContestMossMixin(ContestMixin):
    def get_object(self, queryset=None):
        contest = super().get_object(queryset)
        if settings.MOSS_API_KEY is None or not contest.is_editable_by(self.request.user):
            raise Http404()
        return contest


class ContestMossView(ContestMossMixin, TitleMixin, DetailView):
    template_name = 'contest/moss.html'

    def get_title(self):
        return _('%s MOSS Results') % self.object.name

    def get_context_data(self, **kwargs):
        context = super().get_context_data(**kwargs)

        problems = list(map(attrgetter('problem'), self.object.contest_problems.order_by('order')
                                                              .select_related('problem')))
        languages = list(map(itemgetter(0), ContestMoss.LANG_MAPPING))

        results = ContestMoss.objects.filter(contest=self.object)
        moss_results = defaultdict(list)
        for result in results:
            moss_results[result.problem].append(result)

        for result_list in moss_results.values():
            result_list.sort(key=lambda x: languages.index(x.language))

        context['languages'] = languages
        context['has_results'] = results.exists()
        context['moss_results'] = [(problem, moss_results[problem]) for problem in problems]

        return context

    def post(self, request, *args, **kwargs):
        self.object = self.get_object()
        status = run_moss.delay(self.object.key)
        return redirect_to_task_status(
            status, message=_('Running MOSS for %s...') % (self.object.name,),
            redirect=reverse('contest_moss', args=(self.object.key,)),
        )


class ContestMossDelete(ContestMossMixin, SingleObjectMixin, View):
    def post(self, request, *args, **kwargs):
        self.object = self.get_object()
        ContestMoss.objects.filter(contest=self.object).delete()
        return HttpResponseRedirect(reverse('contest_moss', args=(self.object.key,)))<|MERGE_RESOLUTION|>--- conflicted
+++ resolved
@@ -429,13 +429,10 @@
 
 ContestRankingProfile = namedtuple(
     'ContestRankingProfile',
-<<<<<<< HEAD
-    'id user css_class username points cumtime participation '
+    'id user css_class username points cumtime tiebreaker participation '
     'problem_cells result_cell',
-=======
     'id user css_class username points cumtime tiebreaker organization participation '
     'participation_rating problem_cells result_cell',
->>>>>>> 0cbd9bdb
 )
 
 
@@ -456,12 +453,7 @@
         username=user.username,
         points=participation.score,
         cumtime=participation.cumtime,
-<<<<<<< HEAD
-=======
         tiebreaker=participation.tiebreaker,
-        organization=user.organization,
-        participation_rating=participation.rating.rating if hasattr(participation, 'rating') else None,
->>>>>>> 0cbd9bdb
         problem_cells=[display_user_problem(contest_problem) for contest_problem in contest_problems],
         result_cell=contest.format.display_participation_result(participation),
         participation=participation,
@@ -475,14 +467,7 @@
 
 def contest_ranking_list(contest, problems):
     return base_contest_ranking_list(contest, problems, contest.users.filter(virtual=0, user__is_unlisted=False)
-<<<<<<< HEAD
-                                     .order_by('is_disqualified', '-score', 'cumtime'))
-=======
-                                     .prefetch_related('user__organizations')
-                                     .annotate(submission_count=Count('submission'))
-                                     .order_by('is_disqualified', '-score', 'cumtime', 'tiebreaker',
-                                               '-submission_count'))
->>>>>>> 0cbd9bdb
+                                     .order_by('is_disqualified', '-score', 'cumtime', 'tiebreaker'))
 
 
 def get_contest_ranking_list(request, contest, participation=None, ranking_list=contest_ranking_list,
