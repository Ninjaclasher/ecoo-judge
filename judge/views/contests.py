import json
import re
from calendar import Calendar, SUNDAY
from collections import namedtuple, defaultdict
from functools import partial
from itertools import chain, count
from operator import attrgetter

from datetime import timedelta, date, datetime, time
from django import forms
from django.contrib.auth.decorators import login_required, permission_required
from django.contrib.auth.mixins import LoginRequiredMixin
from django.core.cache import cache
from django.core.exceptions import ObjectDoesNotExist, ImproperlyConfigured
from django.core.urlresolvers import reverse
from django.db import connection, IntegrityError
from django.db.models import Q, Min, Max, Count, Sum, Case, When, IntegerField
from django.http import HttpResponseRedirect, HttpResponseBadRequest, Http404, HttpResponse
from django.shortcuts import render, get_object_or_404
from django.template.defaultfilters import date as date_filter
from django.utils import timezone
from django.utils.functional import cached_property
from django.utils.html import escape, format_html
from django.utils.timezone import make_aware
from django.utils.translation import ugettext as _, ugettext_lazy
from django.views.decorators.http import require_POST
from django.views.generic import ListView, TemplateView
from django.views.generic.detail import BaseDetailView, DetailView

from judge import event_poster as event
from judge.comments import CommentedDetailView
from judge.models import Contest, ContestParticipation, ContestRegistration, ContestTag, Organization, Profile
from judge.models import Problem
from judge.timezone import from_database_time
from judge.utils.opengraph import generate_opengraph
from judge.utils.ranker import ranker
from judge.utils.views import TitleMixin, generic_message

__all__ = ['ContestList', 'ContestDetail', 'contest_ranking', 'ContestRegister', 'ContestJoin', 'ContestLeave', 'ContestCalendar',
           'contest_ranking_ajax', 'participation_list', 'own_participation_list', 'get_contest_ranking_list',
           'base_contest_ranking_list']


def _find_contest(request, key, private_check=True):
    try:
        contest = Contest.objects.get(key=key)
        if private_check and not contest.is_accessible_by(request.user):
            raise ObjectDoesNotExist()
    except ObjectDoesNotExist:
        return generic_message(request, _('No such contest'),
                               _('Could not find a contest with the key "%s".') % key, status=404), False
    return contest, True


class ContestListMixin(object):
    def get_queryset(self):
        return Contest.contests_list(self.request.user)


class ContestList(TitleMixin, ContestListMixin, ListView):
    model = Contest
    template_name = 'contest/list.html'
    title = ugettext_lazy('Contests')

    def get_queryset(self):
        return super(ContestList, self).get_queryset() \
            .order_by('-start_time', 'key').prefetch_related('tags', 'organizations', 'organizers')

    def get_context_data(self, **kwargs):
        context = super(ContestList, self).get_context_data(**kwargs)
        now = timezone.now()
        past, present, active, future = [], [], [], []
        for contest in self.get_queryset():
            if contest.end_time < now:
                past.append(contest)
            elif contest.start_time > now:
                future.append(contest)
            else:
                present.append(contest)
<<<<<<< HEAD
=======

>>>>>>> fdf21fb7
        if self.request.user.is_authenticated:
            for participation in ContestParticipation.objects.filter(virtual=0, user=self.request.profile, contest_id__in=present) \
                                                             .select_related('contest').prefetch_related('contest__organizers'):
                if not participation.ended:
                    active.append(participation)
                    present.remove(participation.contest)
<<<<<<< HEAD
=======

>>>>>>> fdf21fb7
        active.sort(key=attrgetter('end_time'))
        future.sort(key=attrgetter('start_time'))
        context['active_participations'] = active
        context['current_contests'] = present
        context['past_contests'] = past
        context['future_contests'] = future
        context['now'] = timezone.now()
        return context


class PrivateContestError(Exception):
    def __init__(self, name, orgs):
        self.name = name
        self.orgs = orgs


class ContestMixin(object):
    context_object_name = 'contest'
    model = Contest
    slug_field = 'key'
    slug_url_kwarg = 'contest'

    @cached_property
    def is_organizer(self):
        return self.check_organizer()

    def check_organizer(self, contest=None, profile=None):
        if profile is None:
            if not self.request.user.is_authenticated:
                return False
            profile = self.request.user.profile
        return (contest or self.object).organizers.filter(id=profile.id).exists()

    def get_context_data(self, **kwargs):
        context = super(ContestMixin, self).get_context_data(**kwargs)
        if self.request.user.is_authenticated:
            profile = self.request.user.profile
            in_contest = context['in_contest'] = (profile.current_contest is not None and
                                                  profile.current_contest.contest == self.object)
            if in_contest:
                context['participation'] = profile.current_contest
                context['participating'] = True
            else:
                try:
                    context['participation'] = profile.contest_history.get(contest=self.object, virtual=0)
                except ContestParticipation.DoesNotExist:
                    context['participating'] = False
                    context['participation'] = None
                else:
                    context['participating'] = True
        else:
            context['participating'] = False
            context['participation'] = None
            context['in_contest'] = False
        context['now'] = timezone.now()
        context['is_organizer'] = self.is_organizer

        if not self.object.og_image or not self.object.summary:
            metadata = generate_opengraph('generated-meta-contest:%d' % self.object.id,
                                          self.object.description, 'contest')
        context['meta_description'] = self.object.summary or metadata[0]
        context['og_image'] = self.object.og_image or metadata[1]

        return context

    def get_object(self, queryset=None):
        contest = super(ContestMixin, self).get_object(queryset)
        user = self.request.user
        profile = self.request.user.profile if user.is_authenticated else None

        if (profile is not None and
                ContestParticipation.objects.filter(id=profile.current_contest_id, contest_id=contest.id).exists()):
            return contest

        if not contest.is_public and not user.has_perm('judge.see_private_contest') and (
                    not user.has_perm('judge.edit_own_contest') or
                    not self.check_organizer(contest, profile)):
            raise Http404()

        if contest.is_private:
            if profile is None or (not user.has_perm('judge.edit_all_contest') and
                                       not contest.organizations.filter(id__in=profile.organizations.all()).exists()):
                raise PrivateContestError(contest.name, contest.organizations.all())
        
        if not contest.is_accessible_by(self.request.user):
            raise Http404()

        return contest

    def dispatch(self, request, *args, **kwargs):
        try:
            return super(ContestMixin, self).dispatch(request, *args, **kwargs)
        except Http404:
            key = kwargs.get(self.slug_url_kwarg, None)
            if key:
                return generic_message(request, _('No such contest'),
                                       _('Could not find a contest with the key "%s".') % key)
            else:
                return generic_message(request, _('No such contest'),
                                       _('Could not find such contest.'))
        except PrivateContestError as e:
            return render(request, 'contest/private.html', {
                'orgs': e.orgs, 'title': _('Access to contest "%s" denied') % escape(e.name)
            }, status=403)


class ContestDetail(ContestMixin, TitleMixin, CommentedDetailView):
    template_name = 'contest/contest.html'

    def get_comment_page(self):
        return 'c:%s' % self.object.key

    def get_title(self):
        return self.object.name

    def get_context_data(self, **kwargs):
        context = super(ContestDetail, self).get_context_data(**kwargs)
        context['contest_problems'] = Problem.objects.filter(contests__contest=self.object) \
            .order_by('contests__order').defer('description') \
            .annotate(has_public_editorial=Sum(Case(When(solution__is_public=True, then=1),
                                                    default=0, output_field=IntegerField()))) \
            .add_i18n_name(self.request.LANGUAGE_CODE)
        return context


class ContestAccessDenied(Exception):
    pass


class ContestAccessCodeForm(forms.Form):
    access_code = forms.CharField(max_length=255)

    def __init__(self, *args, **kwargs):
        super(ContestAccessCodeForm, self).__init__(*args, **kwargs)
        self.fields['access_code'].widget.attrs.update({'autocomplete': 'off'})


class ContestRegister(LoginRequiredMixin, ContestMixin, BaseDetailView):
    def access_check(self, request):
        contest = self.object
        user = request.user
        if not contest.can_register(user):
            return generic_message(request, _('Cannot register for contest'),
                                   _('You may not register for: "%s".') % contest.name)
        if contest.is_registered(user):
            return generic_message(request, _('Already registered'),
                                   _('You have already registered for: "%s".') % contest.name)
        return None

    def get(self, request, *args, **kwargs):
        self.object = self.get_object()
        error = self.access_check(request)
        if error is not None:
            return error
        
        return render(request, 'contest/register.html', {
            'title': _('Register for "%s"') % self.object.name,
            'contest': self.object,
        })
        
    def post(self, request, *args, **kwargs):
        self.object = self.get_object()
        error = self.access_check(request)
        if error is not None:
            return error

        data = {}
        for field in re.findall('name="([\w:\-]+)"', self.object.registration_page):
            data[field] = request.POST.get(field)
        
        try:
            registration = ContestRegistration.objects.create(contest=self.object, user=request.profile, data=data)
        except IntegrityError:
            pass
        return HttpResponseRedirect(reverse('contest_view', args=(self.object.key,)))


class ContestJoin(LoginRequiredMixin, ContestMixin, BaseDetailView):
    def get(self, request, *args, **kwargs):
        self.object = self.get_object()
        return self.ask_for_access_code()

    def post(self, request, *args, **kwargs):
        self.object = self.get_object()
        try:
            return self.join_contest(request)
        except ContestAccessDenied:
            if request.POST.get('access_code'):
                return self.ask_for_access_code(ContestAccessCodeForm(request.POST))
            else:
                return HttpResponseRedirect(request.path)

    def join_contest(self, request, access_code=None):
        contest = self.object

        if not contest.can_join and not self.is_organizer:
            return generic_message(request, _('Contest not ongoing'),
                                   _('"%s" is not currently ongoing.') % contest.name)

        profile = request.user.profile
        if profile.current_contest is not None:
            return generic_message(request, _('Already in contest'),
                                   _('You are already in a contest: "%s".') % profile.current_contest.contest.name)         

        if not contest.is_registered(request.user):
            return generic_message(request, _('Cannot join contest'),
                                   _('You have not registered for: "%s".') % contest.name)

        if not contest.is_joinable_by(request.user, check_registered=False):
            return generic_message(request, _('Cannot join contest'),
                                   _('You do not have permission to join: "%s".') % contest.name)

        if not request.user.is_superuser and contest.banned_users.filter(id=profile.id).exists():
             return generic_message(request, _('Banned from joining'),
                                       _('You have been declared persona non grata for this contest. '
                                         'You are permanently barred from joining this contest.'))

        if contest.ended:
            if contest.access_code and access_code != contest.access_code:
                raise ContestAccessDenied()
            while True:
                virtual_id = (ContestParticipation.objects.filter(contest=contest, user=profile)
                              .aggregate(virtual_id=Max('virtual'))['virtual_id'] or 0) + 1
                try:
                    participation = ContestParticipation.objects.create(
                        contest=contest, user=profile, virtual=virtual_id,
                        real_start=timezone.now()
                    )
                # There is obviously a race condition here, so we keep trying until we win the race.
                except IntegrityError:
                    pass
                else:
                    break
        else:
            try:
                participation = ContestParticipation.objects.get(
                    contest=contest, user=profile, virtual=(-1 if self.is_organizer else 0)
                )
            except ContestParticipation.DoesNotExist:
                if contest.access_code and access_code != contest.access_code:
                    raise ContestAccessDenied()

                participation = ContestParticipation.objects.create(
                    contest=contest, user=profile, virtual=(-1 if self.is_organizer else 0),
                    real_start=timezone.now(),
                )
            else:
                if participation.ended:
                    participation = ContestParticipation.objects.get_or_create(
                        contest=contest, user=profile, virtual=-1,
                        defaults={
                            'real_start': timezone.now()
                        }
                    )[0]

        profile.current_contest = participation
        profile.save()
        contest._updating_stats_only = True
        contest.update_user_count()
        return HttpResponseRedirect(reverse('problem_list'))

    def ask_for_access_code(self, form=None):
        contest = self.object
        wrong_code = False
        if form:
            if form.is_valid():
                if form.cleaned_data['access_code'] == contest.access_code:
                    return self.join_contest(self.request, form.cleaned_data['access_code'])
                wrong_code = True
        else:
            form = ContestAccessCodeForm()
        return render(self.request, 'contest/access_code.html', {
            'form': form, 'wrong_code': wrong_code,
            'title': _('Enter access code for "%s"') % contest.name,
        })


class ContestLeave(LoginRequiredMixin, ContestMixin, BaseDetailView):
    def post(self, request, *args, **kwargs):
        contest = self.get_object()

        profile = request.user.profile
        if profile.current_contest is None or profile.current_contest.contest_id != contest.id:
            return generic_message(request, _('No such contest'),
                                   _('You are not in contest "%s".') % contest.key, 404)

         
        profile.remove_contest()
        return HttpResponseRedirect(reverse('contest_view', args=(contest.key,)))


ContestDay = namedtuple('ContestDay', 'date weekday is_pad is_today starts ends oneday')


class ContestCalendar(TitleMixin, ContestListMixin, TemplateView):
    firstweekday = SUNDAY
    weekday_classes = ['sun', 'mon', 'tue', 'wed', 'thu', 'fri', 'sat']
    template_name = 'contest/calendar.html'

    def get(self, request, *args, **kwargs):
        try:
            self.year = int(kwargs['year'])
            self.month = int(kwargs['month'])
        except (KeyError, ValueError):
            raise ImproperlyConfigured(_('ContestCalendar requires integer year and month'))
        self.today = timezone.now().date()
        return self.render()

    def render(self):
        context = self.get_context_data()
        return self.render_to_response(context)

    def get_contest_data(self, start, end):
        end += timedelta(days=1)
        contests = self.get_queryset().filter(Q(start_time__gte=start, start_time__lt=end) |
                                              Q(end_time__gte=start, end_time__lt=end)).defer('description')
        starts, ends, oneday = (defaultdict(list) for i in xrange(3))
        for contest in contests:
            start_date = timezone.localtime(contest.start_time).date()
            end_date = timezone.localtime(contest.end_time).date()
            if start_date == end_date:
                oneday[start_date].append(contest)
            else:
                starts[start_date].append(contest)
                ends[end_date].append(contest)
        return starts, ends, oneday

    def get_table(self):
        calendar = Calendar(self.firstweekday).monthdatescalendar(self.year, self.month)
        starts, ends, oneday = self.get_contest_data(make_aware(datetime.combine(calendar[0][0], time.min)),
                                                     make_aware(datetime.combine(calendar[-1][-1], time.min)))
        return [[ContestDay(
            date=date, weekday=self.weekday_classes[weekday], is_pad=date.month != self.month,
            is_today=date == self.today, starts=starts[date], ends=ends[date], oneday=oneday[date],
        ) for weekday, date in enumerate(week)] for week in calendar]

    def get_context_data(self, **kwargs):
        context = super(ContestCalendar, self).get_context_data(**kwargs)

        try:
            month = date(self.year, self.month, 1)
        except ValueError:
            raise Http404()
        else:
            context['title'] = _('Contests in %(month)s') % {'month': date_filter(month, _("F Y"))}

        dates = Contest.contests_list(self.request.user).aggregate(min=Min('start_time'), max=Max('end_time'))
        min_month = (self.today.year, self.today.month)
        if dates['min'] is not None:
            min_month = dates['min'].year, dates['min'].month
        max_month = (self.today.year, self.today.month)
        if dates['max'] is not None:
            max_month = max((dates['max'].year, dates['max'].month), (self.today.year, self.today.month))

        month = (self.year, self.month)
        if month < min_month or month > max_month:
            # 404 is valid because it merely declares the lack of existence, without any reason
            raise Http404()

        context['now'] = timezone.now()
        context['calendar'] = self.get_table()

        if month > min_month:
            context['prev_month'] = date(self.year - (self.month == 1), 12 if self.month == 1 else self.month - 1, 1)
        else:
            context['prev_month'] = None

        if month < max_month:
            context['next_month'] = date(self.year + (self.month == 12), 1 if self.month == 12 else self.month + 1, 1)
        else:
            context['next_month'] = None
        return context


class CachedContestCalendar(ContestCalendar):
    def render(self):
        key = 'contest_cal:%d:%d' % (self.year, self.month)
        cached = cache.get(key)
        if cached is not None:
            return HttpResponse(cached)
        response = super(CachedContestCalendar, self).render()
        response.render()
        cached.set(key, response.content)
        return response


class ContestRankingProfile(namedtuple(
    'ContestRankingProfile', 'id user display_rank points cumtime problems rating organization '
                             'participation participation_rating')):
    @cached_property
    def css_class(self):
        return Profile.get_user_css_class(self.display_rank, self.rating)


BestSolutionData = namedtuple('BestSolutionData', 'code points bonus time state is_pretested')


def make_contest_ranking_profile(participation, problems):
    user = participation.user
    return ContestRankingProfile(
        id=user.id,
        user=user.user,
        display_rank=user.display_rank,
        points=participation.score,
        cumtime=participation.cumtime,
        organization=user.organization,
        rating=user.rating,
        participation_rating=participation.rating.rating if hasattr(participation, 'rating') else None,
        problems=problems,
        participation=participation,
    )


def best_solution_state(points, total, best_sub, first_sub):
    if not points:
        return 'failed-score'
    if points == total:
        if best_sub == first_sub:
            return 'full-score first-solve'
        return 'full-score'
    return 'partial-score'

def base_contest_ranking_list(contest, problems, queryset, for_user=None):
    cursor = connection.cursor()

    cursor.execute('''
        SELECT part.id, cp.id, prob.code, (    
                    SELECT MAX(ccs.points)
                    FROM judge_contestsubmission ccs 
                    WHERE ccs.problem_id = cp.id AND ccs.participation_id = part.id AND ccs.points+ccs.bonus = MAX(cs.points+cs.bonus)
               ) AS best, MAX(cs.points+cs.bonus) AS total_best, (
                    SELECT MIN(csub.date)
                    FROM judge_contestsubmission ccs LEFT OUTER JOIN
                         judge_submission csub ON (csub.id = ccs.submission_id)
                    WHERE ccs.problem_id = cp.id AND ccs.participation_id = part.id AND ccs.points+ccs.bonus = MAX(cs.points+cs.bonus)
               ) AS first_best, MIN(sub.date) AS `first`
        FROM judge_contestproblem cp CROSS JOIN judge_contestparticipation part INNER JOIN
             judge_problem prob ON (cp.problem_id = prob.id) LEFT OUTER JOIN
             judge_contestsubmission cs ON (cs.problem_id = cp.id AND cs.participation_id = part.id) LEFT OUTER JOIN
             judge_submission sub ON (sub.id = cs.submission_id)
        WHERE cp.contest_id = %s AND part.contest_id = %s {extra}
        GROUP BY cp.id, part.id
    '''.format(extra=('AND part.user_id = %s' if for_user is not None else 'AND part.virtual = 0')),
                   (contest.id, contest.id) + ((for_user,) if for_user is not None else ()))

    data = {(part, prob): (code, best, total_best, from_database_time(first_best), from_database_time(first)) for part, prob, code, best, total_best, first_best, first in cursor}
    cursor.close()

    problems = map(attrgetter('id', 'points', 'is_pretested'), problems)

    def make_ranking_profile(participation):
        part = participation.id
        return make_contest_ranking_profile(participation, [
            BestSolutionData(code=data[part, prob][0],
                             points=data[part, prob][1],
                             bonus=data[part, prob][2] - data[part, prob][1],
                             time=data[part, prob][3] - participation.start,
                             state=best_solution_state(data[part, prob][1], points, data[part, prob][3], data[part, prob][4]),
                             is_pretested=is_pretested)
            if (part, prob) in data and data[part, prob][1] is not None else None
            for prob, points, is_pretested in problems])

    return map(make_ranking_profile, queryset.select_related('user__user', 'rating')
                                             .defer('user__about', 'user__organizations__about'))


def contest_ranking_list(contest, problems):
    return base_contest_ranking_list(contest, problems, contest.users.filter(virtual=0, user__is_unlisted=False)
                                                                     .prefetch_related('user__organizations')
                                                                     .annotate(submission_count=Count('submission'))
                                                                     .order_by('-score', 'cumtime', '-submission_count'))


def get_participation_ranking_profile(contest, participation, problems):    
    cursor = connection.cursor()
    cursor.execute('''
        SELECT cp.id, (
                    SELECT MAX(ccs.points)
                    FROM judge_contestsubmission ccs 
                    WHERE ccs.problem_id = cp.id AND ccs.participation_id = %s AND ccs.points+ccs.bonus = MAX(cs.points+cs.bonus)
               ) AS best, MAX(cs.points+cs.bonus) AS total_best, (
                    SELECT MIN(csub.date)
                    FROM judge_contestsubmission ccs LEFT OUTER JOIN
                         judge_submission csub ON (csub.id = ccs.submission_id)
                    WHERE ccs.problem_id = cp.id AND ccs.participation_id = %s AND ccs.points+ccs.bonus = MAX(cs.points+cs.bonus)
               ) AS first_best, MIN(sub.date) AS `first`
        FROM judge_contestproblem cp INNER JOIN
             judge_contestsubmission cs ON (cs.problem_id = cp.id AND cs.participation_id = %s) LEFT OUTER JOIN
             judge_submission sub ON (sub.id = cs.submission_id)
        WHERE cp.contest_id = %s
        GROUP BY cp.id
   ''', (participation.id, participation.id, participation.id, contest.id))
    scoring = {prob: (best, total_best, from_database_time(first_best), from_database_time(first)) for prob, best, total_best, first_best, first in cursor}
    cursor.close()

    return make_contest_ranking_profile(participation, [
        BestSolutionData(code=problem.problem.code,
                         points=scoring[problem.id][0],
                         bonus=scoring[problem.id][1] - scoring[problem.id][0],
                         time=scoring[problem.id][2] - participation.start,
                         state=best_solution_state(scoring[problem.id][0], problem.points, scoring[problem.id][2], scoring[problem.id][3]),
                         is_pretested=problem.is_pretested)
        if problem.id in scoring else None for problem in problems
    ])


def get_contest_ranking_list(request, contest, participation=None, ranking_list=contest_ranking_list,
                             show_current_virtual=True, ranker=ranker):
    problems = list(contest.contest_problems.select_related('problem').defer('problem__description').order_by('order'))

    if contest.hide_scoreboard and contest.is_in_contest(request.user):
        return [(_('???'), get_participation_ranking_profile(contest,
                                                             request.user.profile.current_contest, problems))], problems

    users = ranker(ranking_list(contest, problems), key=attrgetter('points', 'cumtime'))

    if show_current_virtual:
        if participation is None and request.user.is_authenticated:
            participation = request.user.profile.current_contest
            if participation is None or participation.contest_id != contest.id:
                participation = None
        if participation is not None and participation.virtual:
            users = chain([('-', get_participation_ranking_profile(contest, participation, problems))], users)
    return users, problems


def contest_ranking_ajax(request, contest, participation=None):
    contest, exists = _find_contest(request, contest)
    if not exists:
        return HttpResponseBadRequest('Invalid contest', content_type='text/plain')

    if not contest.can_see_scoreboard(request.user):
        raise Http404()

    users, problems = get_contest_ranking_list(request, contest, participation)
    return render(request, 'contest/ranking-table.html', {
        'users': users,
        'problems': problems,
        'contest': contest,
        'has_rating': contest.ratings.exists(),
    })


def contest_ranking_view(request, contest, participation=None):
    if not contest.can_see_scoreboard(request.user):
        raise Http404()

    users, problems = get_contest_ranking_list(request, contest, participation)

    context = {
        'users': users,
        'title': _('%s Rankings') % contest.name,
        'content_title': contest.name,
        'problems': problems,
        'contest': contest,
        'last_msg': event.last(),
        'has_rating': contest.ratings.exists(),
        'tab': 'ranking',
    }

    # TODO: use ContestMixin when this becomes a class-based view
    if request.user.is_authenticated:
        profile = request.user.profile
        in_contest = context['in_contest'] = (profile.current_contest is not None and
                                              profile.current_contest.contest == contest)
        if in_contest:
            context['participation'] = profile.current_contest
            context['participating'] = True
        else:
            try:
                context['participation'] = profile.contest_history.get(contest=contest, virtual=0)
            except ContestParticipation.DoesNotExist:
                context['participating'] = False
                context['participation'] = None
            else:
                context['participating'] = True
    else:
        context['participating'] = False
        context['participation'] = None
        context['in_contest'] = False
    context['now'] = timezone.now()

    return render(request, 'contest/ranking.html', context)


def contest_ranking(request, contest):
    contest, exists = _find_contest(request, contest)
    if not exists:
        return contest
    return contest_ranking_view(request, contest)


def base_participation_list(request, contest, profile):
    contest, exists = _find_contest(request, contest)
    if not exists:
        return contest
    if not contest.can_see_scoreboard(request.user):
        raise Http404()

    req_username = request.user.username if request.user.is_authenticated else None
    prof_username = profile.user.username

    queryset = contest.users.filter(user=profile, virtual__gte=0).order_by('-virtual')
    live_link = format_html(u'<a href="{2}#!{1}">{0}</a>', _('Live'), prof_username,
                            reverse('contest_ranking', args=[contest.key]))
    users, problems = get_contest_ranking_list(
        request, contest, show_current_virtual=False,
        ranking_list=partial(base_contest_ranking_list, for_user=profile.id, queryset=queryset),
        ranker=lambda users, key: ((user.participation.virtual or live_link, user) for user in users))
    return render(request, 'contest/ranking.html', {
        'users': users,
        'title': _('Your participation in %s') % contest.name if req_username == prof_username else
        _("%s's participation in %s") % (prof_username, contest.name),
        'content_title': contest.name,
        # 'subtitle': _('Your participation') if req_username == prof_username else _(
        #    "%s's participation") % prof_username,
        'problems': problems,
        'contest': contest,
        'last_msg': event.last(),
        'has_rating': False,
        'now': timezone.now(),
        'rank_header': _('Participation'),
        'tab': 'participation',
    })


@login_required
def own_participation_list(request, contest):
    return base_participation_list(request, contest, request.user.profile)


def participation_list(request, contest, user):
    return base_participation_list(request, contest, get_object_or_404(Profile, user__username=user))


class ContestTagDetailAjax(DetailView):
    model = ContestTag
    slug_field = slug_url_kwarg = 'name'
    context_object_name = 'tag'
    template_name = 'contest/tag-ajax.html'


class ContestTagDetail(TitleMixin, ContestTagDetailAjax):
    template_name = 'contest/tag.html'

    def get_title(self):
        return _('Contest tag: %s') % self.object.name

@require_POST
@login_required
@permission_required('judge.clone_contest')
def clone_contest(request, contest):
    contest = get_object_or_404(Contest, key=contest)
    if not contest.is_accessible_by(request.user):
        raise Http404()

    tags = contest.tags.all()
    organizations = contest.organizations.all()
    
    contest.pk = None
    contest.is_public = False
    contest.freeze_submissions = False
    contest.user_count = 0
    contest.key += '_clone'
    try:
        contest.save()
    except IntegrityError:
        key = contest.key
        for i in count(1):
            contest.key = '%s%d' % (key, i)
            try:
                contest.save()
            except IntegrityError:
                pass
            else:
                break
    contest.organizers.add(request.user.profile)
    contest.organizations = organizations
    contest.tags = tags
    contest.save()
    return HttpResponseRedirect(reverse('admin:judge_contest_change', args=(contest.id,))) <|MERGE_RESOLUTION|>--- conflicted
+++ resolved
@@ -77,20 +77,14 @@
                 future.append(contest)
             else:
                 present.append(contest)
-<<<<<<< HEAD
-=======
-
->>>>>>> fdf21fb7
+
         if self.request.user.is_authenticated:
             for participation in ContestParticipation.objects.filter(virtual=0, user=self.request.profile, contest_id__in=present) \
                                                              .select_related('contest').prefetch_related('contest__organizers'):
                 if not participation.ended:
                     active.append(participation)
                     present.remove(participation.contest)
-<<<<<<< HEAD
-=======
-
->>>>>>> fdf21fb7
+
         active.sort(key=attrgetter('end_time'))
         future.sort(key=attrgetter('start_time'))
         context['active_participations'] = active
