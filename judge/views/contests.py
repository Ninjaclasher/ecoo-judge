import json
import re
from calendar import Calendar, SUNDAY
from collections import namedtuple, defaultdict
from datetime import timedelta, date, datetime, time
from functools import partial
from itertools import chain
from operator import attrgetter

from django import forms
from django.contrib.auth.decorators import login_required, permission_required
from django.contrib.auth.mixins import LoginRequiredMixin
from django.core.cache import cache
from django.core.exceptions import ObjectDoesNotExist, ImproperlyConfigured
from django.db import IntegrityError
from django.db.models import Q, Min, Max, Sum, Case, Count, When, IntegerField
from django.http import HttpResponseRedirect, HttpResponseBadRequest, Http404, HttpResponse
from django.shortcuts import render, get_object_or_404
from django.template.defaultfilters import date as date_filter
from django.urls import reverse
from django.utils import timezone
from django.utils.functional import cached_property
from django.utils.html import escape, format_html
from django.utils.timezone import make_aware
<<<<<<< HEAD
from django.utils.translation import ugettext as _, ugettext_lazy
from django.views.decorators.http import require_POST
=======
from django.utils.translation import gettext as _, gettext_lazy
>>>>>>> 49faddf4
from django.views.generic import ListView, TemplateView
from django.views.generic.detail import BaseDetailView, DetailView

from judge import event_poster as event
from judge.comments import CommentedDetailView
from judge.models import Contest, ContestTag, ContestParticipation, ContestRegistration, ContestTag, Organization, Profile
from judge.models import Problem
from judge.utils.opengraph import generate_opengraph
from judge.utils.ranker import ranker
from judge.utils.views import DiggPaginatorMixin, TitleMixin, generic_message
from functools import partial
from itertools import chain

__all__ = ['ContestList', 'ContestDetail', 'ContestRanking', 'ContestRegister', 'ContestJoin', 'ContestLeave', 'ContestCalendar',
           'contest_ranking_ajax', 'ContestParticipationList', 'get_contest_ranking_list',
           'base_contest_ranking_list']


def _find_contest(request, key, private_check=True):
    try:
        contest = Contest.objects.get(key=key)
        if private_check and not contest.is_accessible_by(request.user):
            raise ObjectDoesNotExist()
    except ObjectDoesNotExist:
        return generic_message(request, _('No such contest'),
                               _('Could not find a contest with the key "%s".') % key, status=404), False
    return contest, True


class ContestListMixin(object):
    def get_queryset(self):
        return Contest.contests_list(self.request.user)


class ContestList(DiggPaginatorMixin, TitleMixin, ContestListMixin, ListView):
    model = Contest
    paginate_by = 20
    template_name = 'contest/list.html'
    title = gettext_lazy('Contests')
    context_object_name = 'past_contests'

    @cached_property
    def _now(self):
        return timezone.now()

    def _get_queryset(self):
        return super(ContestList, self).get_queryset() \
            .order_by('-start_time', 'key').prefetch_related('tags', 'organizations', 'organizers')

    def get_queryset(self):
        queryset = self._get_queryset().filter(end_time__lt=self._now)
        self.has_past_contests = queryset.exists()
        if self.search_query:
            queryset = queryset.filter(Q(key__icontains=self.search_query) | Q(name__icontains=self.search_query))
        if self.selected_tags:
            queryset = queryset.filter(tags__in=self.selected_tags)
        return queryset.distinct()

    def get_context_data(self, **kwargs):
        context = super(ContestList, self).get_context_data(**kwargs)
        present, active, future = [], [], []
        for contest in self._get_queryset().exclude(end_time__lt=self._now):
            if contest.start_time > self._now:
                future.append(contest)
            else:
                present.append(contest)

        if self.request.user.is_authenticated:
            for participation in ContestParticipation.objects.filter(virtual=0, user=self.request.profile,
                                                                     contest_id__in=present) \
                    .select_related('contest').prefetch_related('contest__organizers'):
                if not participation.ended:
                    active.append(participation)
                    present.remove(participation.contest)

        active.sort(key=attrgetter('end_time'))
        future.sort(key=attrgetter('start_time'))
        context['active_participations'] = active
        context['current_contests'] = present
        context['future_contests'] = future
        context['has_past_contests'] = self.has_past_contests
        context['now'] = self._now
        context['first_page_href'] = '.'
        context['page_suffix'] = '#past-contests'
        
        context['search_query'] = self.search_query
        
        tag_ids = self._get_queryset().values_list('tags', flat=True).distinct()
        context['contest_tags'] = ContestTag.objects.filter(id__in=tag_ids)
        context['selected_tags'] = self.selected_tags
        return context

    def setup(self, request):
        self.search_query = None
        self.selected_tags = []

        if 'search' in self.request.GET:
            self.search_query = ' '.join(self.request.GET.getlist('search')).strip()

        if 'tag' in request.GET:
            try:
                self.selected_tags = map(int, request.GET.getlist('tag'))
            except ValueError:
                pass

    def get(self, request, *args, **kwargs):
        self.setup(request)
        return super(ContestList, self).get(request, *args, **kwargs)

class PrivateContestError(Exception):
    def __init__(self, name, orgs):
        self.name = name
        self.orgs = orgs


class ContestMixin(object):
    context_object_name = 'contest'
    model = Contest
    slug_field = 'key'
    slug_url_kwarg = 'contest'

    @cached_property
    def is_organizer(self):
        return self.check_organizer()

    def check_organizer(self, contest=None, profile=None):
        if profile is None:
            if not self.request.user.is_authenticated:
                return False
            profile = self.request.user.profile
        return (contest or self.object).organizers.filter(id=profile.id).exists()

    def get_context_data(self, **kwargs):
        context = super(ContestMixin, self).get_context_data(**kwargs)
        if self.request.user.is_authenticated:
            profile = self.request.user.profile
            in_contest = context['in_contest'] = (profile.current_contest is not None and
                                                  profile.current_contest.contest == self.object)
            if in_contest:
                context['participation'] = profile.current_contest
                context['participating'] = True
            else:
                try:
                    context['participation'] = profile.contest_history.get(contest=self.object, virtual=0)
                except ContestParticipation.DoesNotExist:
                    context['participating'] = False
                    context['participation'] = None
                else:
                    context['participating'] = True
        else:
            context['participating'] = False
            context['participation'] = None
            context['in_contest'] = False
        context['now'] = timezone.now()
        context['is_organizer'] = self.is_organizer

        if not self.object.og_image or not self.object.summary:
            metadata = generate_opengraph('generated-meta-contest:%d' % self.object.id,
                                          self.object.description, 'contest')
        context['meta_description'] = self.object.summary or metadata[0]
        context['og_image'] = self.object.og_image or metadata[1]

        return context

    def get_object(self, queryset=None):
        contest = super(ContestMixin, self).get_object(queryset)
        user = self.request.user
        profile = self.request.profile

        if (profile is not None and
                ContestParticipation.objects.filter(id=profile.current_contest_id, contest_id=contest.id).exists()):
            return contest

        if not contest.is_public and not user.has_perm('judge.see_private_contest') and (
                not user.has_perm('judge.edit_own_contest') or
                not self.check_organizer(contest, profile)):
            raise Http404()

        if contest.is_private:
            if profile is None or (not user.has_perm('judge.edit_all_contest') and
                                   not contest.organizations.filter(id__in=profile.organizations.all()).exists()):
                raise PrivateContestError(contest.name, contest.organizations.all())

        if not contest.is_accessible_by(user):
            raise Http404()

        return contest

    def dispatch(self, request, *args, **kwargs):
        try:
            return super(ContestMixin, self).dispatch(request, *args, **kwargs)
        except Http404:
            key = kwargs.get(self.slug_url_kwarg, None)
            if key:
                return generic_message(request, _('No such contest'),
                                       _('Could not find a contest with the key "%s".') % key)
            else:
                return generic_message(request, _('No such contest'),
                                       _('Could not find such contest.'))
        except PrivateContestError as e:
            return render(request, 'contest/private.html', {
                'orgs': e.orgs, 'title': _('Access to contest "%s" denied') % escape(e.name)
            }, status=403)


class ContestDetail(ContestMixin, TitleMixin, CommentedDetailView):
    template_name = 'contest/contest.html'

    def get_comment_page(self):
        return 'c:%s' % self.object.key

    def get_title(self):
        return self.object.name

    def get_context_data(self, **kwargs):
        context = super(ContestDetail, self).get_context_data(**kwargs)
        context['contest_problems'] = Problem.objects.filter(contests__contest=self.object) \
            .order_by('contests__order').defer('description') \
            .annotate(has_public_editorial=Sum(Case(When(solution__is_public=True, then=1),
                                                    default=0, output_field=IntegerField()))) \
            .add_i18n_name(self.request.LANGUAGE_CODE)
        return context


class ContestAccessDenied(Exception):
    pass


class ContestAccessCodeForm(forms.Form):
    access_code = forms.CharField(max_length=255)

    def __init__(self, *args, **kwargs):
        super(ContestAccessCodeForm, self).__init__(*args, **kwargs)
        self.fields['access_code'].widget.attrs.update({'autocomplete': 'off'})


class ContestRegister(LoginRequiredMixin, ContestMixin, BaseDetailView):
    def access_check(self, request):
        contest = self.object
        user = request.user
        if not contest.can_register(user):
            return generic_message(request, _('Cannot register for contest'),
                                   _('You may not register for: "%s".') % contest.name)
        if contest.is_registered(user):
            return generic_message(request, _('Already registered'),
                                   _('You have already registered for: "%s".') % contest.name)
        return None

    def get(self, request, *args, **kwargs):
        self.object = self.get_object()
        error = self.access_check(request)
        if error is not None:
            return error
        
        return render(request, 'contest/register.html', {
            'title': _('Register for "%s"') % self.object.name,
            'contest': self.object,
        })
        
    def post(self, request, *args, **kwargs):
        self.object = self.get_object()
        error = self.access_check(request)
        if error is not None:
            return error

        data = {}
        for field in re.findall('name="([\w:\-]+)"', self.object.registration_page):
            data[field] = request.POST.get(field)
        
        try:
            registration = ContestRegistration.objects.create(contest=self.object, user=request.profile, data=data)
        except IntegrityError:
            pass
        return HttpResponseRedirect(reverse('contest_view', args=(self.object.key,)))


class ContestJoin(LoginRequiredMixin, ContestMixin, BaseDetailView):
    def get(self, request, *args, **kwargs):
        self.object = self.get_object()
        return self.ask_for_access_code()

    def post(self, request, *args, **kwargs):
        self.object = self.get_object()
        try:
            return self.join_contest(request)
        except ContestAccessDenied:
            if request.POST.get('access_code'):
                return self.ask_for_access_code(ContestAccessCodeForm(request.POST))
            else:
                return HttpResponseRedirect(request.path)

    def join_contest(self, request, access_code=None):
        contest = self.object

        if not contest.can_join and not self.is_organizer:
            return generic_message(request, _('Contest not ongoing'),
                                   _('"%s" is not currently ongoing.') % contest.name)

        profile = request.user.profile
        if profile.current_contest is not None:
            return generic_message(request, _('Already in contest'),
                                   _('You are already in a contest: "%s".') % profile.current_contest.contest.name)         

        if not contest.is_registered(request.user):
            return generic_message(request, _('Cannot join contest'),
                                   _('You have not registered for: "%s".') % contest.name)

        if not contest.is_joinable_by(request.user, check_registered=False):
            return generic_message(request, _('Cannot join contest'),
                                   _('You do not have permission to join: "%s".') % contest.name)

        if not request.user.is_superuser and contest.banned_users.filter(id=profile.id).exists():
            return generic_message(request, _('Banned from joining'),
                                   _('You have been declared persona non grata for this contest. '
                                     'You are permanently barred from joining this contest.'))

        requires_access_code = not (request.user.is_superuser or self.is_organizer) \
                               and contest.access_code and access_code != contest.access_code
        if contest.ended:
            if requires_access_code:
                raise ContestAccessDenied()

            while True:
                virtual_id = (ContestParticipation.objects.filter(contest=contest, user=profile)
                              .aggregate(virtual_id=Max('virtual'))['virtual_id'] or 0) + 1
                try:
                    participation = ContestParticipation.objects.create(
                        contest=contest, user=profile, virtual=virtual_id,
                        real_start=timezone.now()
                    )
                # There is obviously a race condition here, so we keep trying until we win the race.
                except IntegrityError:
                    pass
                else:
                    break
        else:
            try:
                participation = ContestParticipation.objects.get(
                    contest=contest, user=profile, virtual=(-1 if self.is_organizer else 0)
                )
            except ContestParticipation.DoesNotExist:
                if requires_access_code:
                    raise ContestAccessDenied()

                participation = ContestParticipation.objects.create(
                    contest=contest, user=profile, virtual=(-1 if self.is_organizer else 0),
                    real_start=timezone.now(),
                )
            else:
                if participation.ended:
                    participation = ContestParticipation.objects.get_or_create(
                        contest=contest, user=profile, virtual=-1,
                        defaults={
                            'real_start': timezone.now()
                        }
                    )[0]

        profile.current_contest = participation
        profile.save()
        contest._updating_stats_only = True
        contest.update_user_count()
        return HttpResponseRedirect(reverse('problem_list'))

    def ask_for_access_code(self, form=None):
        contest = self.object
        wrong_code = False
        if form:
            if form.is_valid():
                if form.cleaned_data['access_code'] == contest.access_code:
                    return self.join_contest(self.request, form.cleaned_data['access_code'])
                wrong_code = True
        else:
            form = ContestAccessCodeForm()
        return render(self.request, 'contest/access_code.html', {
            'form': form, 'wrong_code': wrong_code,
            'title': _('Enter access code for "%s"') % contest.name,
        })


class ContestLeave(LoginRequiredMixin, ContestMixin, BaseDetailView):
    def post(self, request, *args, **kwargs):
        contest = self.get_object()

        profile = request.user.profile
        if profile.current_contest is None or profile.current_contest.contest_id != contest.id:
            return generic_message(request, _('No such contest'),
                                   _('You are not in contest "%s".') % contest.key, 404)

         
        profile.remove_contest()
        return HttpResponseRedirect(reverse('contest_view', args=(contest.key,)))


ContestDay = namedtuple('ContestDay', 'date weekday is_pad is_today starts ends oneday')


class ContestCalendar(TitleMixin, ContestListMixin, TemplateView):
    firstweekday = SUNDAY
    weekday_classes = ['sun', 'mon', 'tue', 'wed', 'thu', 'fri', 'sat']
    template_name = 'contest/calendar.html'

    def get(self, request, *args, **kwargs):
        try:
            self.year = int(kwargs['year'])
            self.month = int(kwargs['month'])
        except (KeyError, ValueError):
            raise ImproperlyConfigured(_('ContestCalendar requires integer year and month'))
        self.today = timezone.now().date()
        return self.render()

    def render(self):
        context = self.get_context_data()
        return self.render_to_response(context)

    def get_contest_data(self, start, end):
        end += timedelta(days=1)
        contests = self.get_queryset().filter(Q(start_time__gte=start, start_time__lt=end) |
                                              Q(end_time__gte=start, end_time__lt=end)).defer('description')
        starts, ends, oneday = (defaultdict(list) for i in range(3))
        for contest in contests:
            start_date = timezone.localtime(contest.start_time).date()
            end_date = timezone.localtime(contest.end_time - timedelta(seconds=1)).date()
            if start_date == end_date:
                oneday[start_date].append(contest)
            else:
                starts[start_date].append(contest)
                ends[end_date].append(contest)
        return starts, ends, oneday

    def get_table(self):
        calendar = Calendar(self.firstweekday).monthdatescalendar(self.year, self.month)
        starts, ends, oneday = self.get_contest_data(make_aware(datetime.combine(calendar[0][0], time.min)),
                                                     make_aware(datetime.combine(calendar[-1][-1], time.min)))
        return [[ContestDay(
            date=date, weekday=self.weekday_classes[weekday], is_pad=date.month != self.month,
            is_today=date == self.today, starts=starts[date], ends=ends[date], oneday=oneday[date],
        ) for weekday, date in enumerate(week)] for week in calendar]

    def get_context_data(self, **kwargs):
        context = super(ContestCalendar, self).get_context_data(**kwargs)

        try:
            month = date(self.year, self.month, 1)
        except ValueError:
            raise Http404()
        else:
            context['title'] = _('Contests in %(month)s') % {'month': date_filter(month, _("F Y"))}

        dates = Contest.contests_list(self.request.user).aggregate(min=Min('start_time'), max=Max('end_time'))
        min_month = (self.today.year, self.today.month)
        if dates['min'] is not None:
            min_month = dates['min'].year, dates['min'].month
        max_month = (self.today.year, self.today.month)
        if dates['max'] is not None:
            max_month = max((dates['max'].year, dates['max'].month), (self.today.year, self.today.month))

        month = (self.year, self.month)
        if month < min_month or month > max_month:
            # 404 is valid because it merely declares the lack of existence, without any reason
            raise Http404()

        context['now'] = timezone.now()
        context['calendar'] = self.get_table()

        if month > min_month:
            context['prev_month'] = date(self.year - (self.month == 1), 12 if self.month == 1 else self.month - 1, 1)
        else:
            context['prev_month'] = None

        if month < max_month:
            context['next_month'] = date(self.year + (self.month == 12), 1 if self.month == 12 else self.month + 1, 1)
        else:
            context['next_month'] = None
        return context


class CachedContestCalendar(ContestCalendar):
    def render(self):
        key = 'contest_cal:%d:%d' % (self.year, self.month)
        cached = cache.get(key)
        if cached is not None:
            return HttpResponse(cached)
        response = super(CachedContestCalendar, self).render()
        response.render()
        cached.set(key, response.content)
        return response


ContestRankingProfile = namedtuple(
    'ContestRankingProfile',
    'id user css_class username points cumtime organization participation '
    'participation_rating problem_cells result_cell'
)


BestSolutionData = namedtuple('BestSolutionData', 'code points bonus time state is_pretested')


def make_contest_ranking_profile(contest, participation, contest_problems):
    user = participation.user
    return ContestRankingProfile(
        id=user.id,
        user=user.user,
        css_class=user.css_class,
        username=user.username,
        points=participation.score,
        cumtime=participation.cumtime,
        organization=user.organization,
        participation_rating=participation.rating.rating if hasattr(participation, 'rating') else None,
        problem_cells=[contest.format.display_user_problem(participation, contest_problem)
                       for contest_problem in contest_problems],
        result_cell=contest.format.display_participation_result(participation),
        participation=participation,
    )


def base_contest_ranking_list(contest, problems, queryset):
    return [make_contest_ranking_profile(contest, participation, problems) for participation in
            queryset.select_related('user__user', 'rating').defer('user__about', 'user__organizations__about')]


def contest_ranking_list(contest, problems):
    return base_contest_ranking_list(contest, problems, contest.users.filter(virtual=0, user__is_unlisted=False)
                                                                     .prefetch_related('user__organizations')
                                                                     .annotate(submission_count=Count('submission'))
                                                                     .order_by('-score', 'cumtime', '-submission_count'))


def get_contest_ranking_list(request, contest, participation=None, ranking_list=contest_ranking_list,
                             show_current_virtual=True, ranker=ranker):
    problems = list(contest.contest_problems.select_related('problem').defer('problem__description').order_by('order'))

    if contest.hide_scoreboard and contest.is_in_contest(request.user):
        return ([(_('???'), make_contest_ranking_profile(contest, request.profile.current_contest, problems))],
                problems)

    users = ranker(ranking_list(contest, problems), key=attrgetter('points', 'cumtime'))

    if show_current_virtual:
        if participation is None and request.user.is_authenticated:
            participation = request.profile.current_contest
            if participation is None or participation.contest_id != contest.id:
                participation = None
        if participation is not None and participation.virtual:
            users = chain([('-', make_contest_ranking_profile(contest, participation, problems))], users)
    return users, problems


def contest_ranking_ajax(request, contest, participation=None):
    contest, exists = _find_contest(request, contest)
    if not exists:
        return HttpResponseBadRequest('Invalid contest', content_type='text/plain')

    if not contest.can_see_scoreboard(request.user):
        raise Http404()

    users, problems = get_contest_ranking_list(request, contest, participation)
    return render(request, 'contest/ranking-table.html', {
        'users': users,
        'problems': problems,
        'contest': contest,
        'has_rating': contest.ratings.exists(),
    })


class ContestRankingBase(ContestMixin, TitleMixin, DetailView):
    template_name = 'contest/ranking.html'
    tab = None

    def get_title(self):
        return ''

    def get_content_title(self):
        return self.object.name

    def get_ranking_list(self):
        return (None, None)

    def get_context_data(self, **kwargs):
        context = super(ContestRankingBase, self).get_context_data(**kwargs)

        if not self.object.can_see_scoreboard(self.request.user):
            raise Http404()

        users, problems = self.get_ranking_list()
        context['users'] = users
        context['problems'] = problems
        context['last_msg'] = event.last()
        context['tab'] = self.tab
        return context


class ContestRanking(ContestRankingBase):
    tab = 'ranking'

<<<<<<< HEAD
    def get_title(self):
        return _('%s Rankings') % self.object.name
=======
    req_username = request.user.username if request.user.is_authenticated else None
    prof_username = profile.user.username

    queryset = contest.users.filter(user=profile, virtual__gte=0).order_by('-virtual')
    live_link = format_html('<a href="{2}#!{1}">{0}</a>', _('Live'), prof_username,
                            reverse('contest_ranking', args=[contest.key]))
    users, problems = get_contest_ranking_list(
        request, contest, show_current_virtual=False,
        ranking_list=partial(base_contest_ranking_list, queryset=queryset),
        ranker=lambda users, key: ((user.participation.virtual or live_link, user) for user in users))
    return render(request, 'contest/ranking.html', {
        'users': users,
        'title': _('Your participation in %s') % contest.name if req_username == prof_username else
        _("%s's participation in %s") % (prof_username, contest.name),
        'content_title': contest.name,
        # 'subtitle': _('Your participation') if req_username == prof_username else _(
        #    "%s's participation") % prof_username,
        'problems': problems,
        'contest': contest,
        'last_msg': event.last(),
        'has_rating': False,
        'now': timezone.now(),
        'rank_header': _('Participation'),
        'tab': 'participation',
    })
>>>>>>> 49faddf4

    def get_ranking_list(self):
        return get_contest_ranking_list(self.request, self.object)

    def get_context_data(self, **kwargs):
        context = super(ContestRanking, self).get_context_data(**kwargs)
        context['has_rating'] = self.object.ratings.exists()
        return context


class ContestParticipationList(ContestRankingBase, LoginRequiredMixin):
    tab = 'participation'

    def get_title(self):
        if self.profile == self.request.profile:
            return _('Your participation in %s') % self.object.name
        return _("%s's participation in %s") % (self.profile.username, self.object.name)

    def get_ranking_list(self):
        queryset = self.object.users.filter(user=self.profile, virtual__gte=0).order_by('-virtual')
        live_link = format_html(u'<a href="{2}#!{1}">{0}</a>', _('Live'), self.profile.username,
                                reverse('contest_ranking', args=[self.object.key]))

        return get_contest_ranking_list(
            self.request, self.object, show_current_virtual=False,
            ranking_list=partial(base_contest_ranking_list, queryset=queryset),
            ranker=lambda users, key: ((user.participation.virtual or live_link, user) for user in users))

    def get_context_data(self, **kwargs):
        context = super(ContestParticipationList, self).get_context_data(**kwargs)
        context['has_rating'] = False
        context['now'] = timezone.now()
        context['rank_header'] = _('Participation')
        return context

    def get(self, request, *args, **kwargs):
        if 'user' in kwargs:
            self.profile = get_object_or_404(Profile, user__username=kwargs['user'])
        else:
            self.profile = self.request.profile
        return super(ContestParticipationList, self).get(request, *args, **kwargs)


class ContestTagDetailAjax(DetailView):
    model = ContestTag
    slug_field = slug_url_kwarg = 'name'
    context_object_name = 'tag'
    template_name = 'contest/tag-ajax.html'


class ContestTagDetail(TitleMixin, ContestTagDetailAjax):
    template_name = 'contest/tag.html'

    def get_title(self):
        return _('Contest tag: %s') % self.object.name


@require_POST
@login_required
@permission_required('judge.clone_contest')
def clone_contest(request, contest):
    contest = get_object_or_404(Contest, key=contest)
    if not contest.is_accessible_by(request.user):
        raise Http404()

    tags = contest.tags.all()
    organizations = contest.organizations.all()
    
    contest.pk = None
    contest.is_public = False
    contest.freeze_submissions = False
    contest.user_count = 0
    contest.key += '_clone'
    try:
        contest.save()
    except IntegrityError:
        key = contest.key
        for i in count(1):
            contest.key = '%s%d' % (key, i)
            try:
                contest.save()
            except IntegrityError:
                pass
            else:
                break
    contest.organizers.add(request.user.profile)
    contest.organizations = organizations
    contest.tags = tags
    contest.save()
    return HttpResponseRedirect(reverse('admin:judge_contest_change', args=(contest.id,))) <|MERGE_RESOLUTION|>--- conflicted
+++ resolved
@@ -22,12 +22,8 @@
 from django.utils.functional import cached_property
 from django.utils.html import escape, format_html
 from django.utils.timezone import make_aware
-<<<<<<< HEAD
-from django.utils.translation import ugettext as _, ugettext_lazy
+from django.utils.translation import gettext as _, gettext_lazy
 from django.views.decorators.http import require_POST
-=======
-from django.utils.translation import gettext as _, gettext_lazy
->>>>>>> 49faddf4
 from django.views.generic import ListView, TemplateView
 from django.views.generic.detail import BaseDetailView, DetailView
 
@@ -623,36 +619,8 @@
 class ContestRanking(ContestRankingBase):
     tab = 'ranking'
 
-<<<<<<< HEAD
     def get_title(self):
         return _('%s Rankings') % self.object.name
-=======
-    req_username = request.user.username if request.user.is_authenticated else None
-    prof_username = profile.user.username
-
-    queryset = contest.users.filter(user=profile, virtual__gte=0).order_by('-virtual')
-    live_link = format_html('<a href="{2}#!{1}">{0}</a>', _('Live'), prof_username,
-                            reverse('contest_ranking', args=[contest.key]))
-    users, problems = get_contest_ranking_list(
-        request, contest, show_current_virtual=False,
-        ranking_list=partial(base_contest_ranking_list, queryset=queryset),
-        ranker=lambda users, key: ((user.participation.virtual or live_link, user) for user in users))
-    return render(request, 'contest/ranking.html', {
-        'users': users,
-        'title': _('Your participation in %s') % contest.name if req_username == prof_username else
-        _("%s's participation in %s") % (prof_username, contest.name),
-        'content_title': contest.name,
-        # 'subtitle': _('Your participation') if req_username == prof_username else _(
-        #    "%s's participation") % prof_username,
-        'problems': problems,
-        'contest': contest,
-        'last_msg': event.last(),
-        'has_rating': False,
-        'now': timezone.now(),
-        'rank_header': _('Participation'),
-        'tab': 'participation',
-    })
->>>>>>> 49faddf4
 
     def get_ranking_list(self):
         return get_contest_ranking_list(self.request, self.object)
