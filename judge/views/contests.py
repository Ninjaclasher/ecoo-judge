--- conflicted
+++ resolved
@@ -25,25 +25,17 @@
 from django.utils.safestring import mark_safe
 from django.utils.timezone import make_aware
 from django.utils.translation import gettext as _, gettext_lazy
-from django.views.decorators.http import require_POST
 from django.views.generic import ListView, TemplateView
 from django.views.generic.detail import BaseDetailView, DetailView, SingleObjectMixin, View
 
 from judge import event_poster as event
 from judge.comments import CommentedDetailView
 from judge.forms import ContestCloneForm
-<<<<<<< HEAD
 from judge.models import Contest, ContestMoss, ContestParticipation, ContestProblem, ContestRegistration, \
     ContestTag, Problem, Profile, Submission
 from judge.tasks import run_moss
 from judge.utils.celery import redirect_to_task_status
 from judge.utils.chart import get_bar_chart, get_pie_chart
-=======
-from judge.models import Contest, ContestMoss, ContestParticipation, ContestProblem, ContestTag, \
-    Problem, Profile
-from judge.tasks import run_moss
-from judge.utils.celery import redirect_to_task_status
->>>>>>> 394ce722
 from judge.utils.opengraph import generate_opengraph
 from judge.utils.problems import _get_result_data
 from judge.utils.ranker import ranker
@@ -52,12 +44,8 @@
     paginate_query_context
 
 __all__ = ['ContestList', 'ContestDetail', 'ContestRanking', 'ContestJoin', 'ContestLeave', 'ContestCalendar',
-<<<<<<< HEAD
-           'ContestClone', 'ContestStats', 'contest_ranking_ajax', 'ContestParticipationList',
-=======
-           'ContestClone', 'ContestMossView', 'ContestMossDelete', 'contest_ranking_ajax', 'ContestParticipationList',
->>>>>>> 394ce722
-           'get_contest_ranking_list', 'base_contest_ranking_list']
+           'ContestClone', 'ContestStats', 'ContestMossView', 'ContestMossDelete', 'contest_ranking_ajax',
+           'ContestParticipationList', 'get_contest_ranking_list', 'base_contest_ranking_list']
 
 
 def _find_contest(request, key, private_check=True):
@@ -815,16 +803,6 @@
         return super().get(request, *args, **kwargs)
 
 
-<<<<<<< HEAD
-class ContestMossView(ContestMixin, TitleMixin, DetailView):
-    template_name = 'contest/moss.html'
-
-    def get_title(self):
-        return _('%s Moss Results') % self.object.name
-
-    def get_object(self, queryset=None):
-        contest = super().get_object(queryset)
-=======
 class ContestMossMixin(ContestMixin, PermissionRequiredMixin):
     permission_required = 'judge.moss_contest'
 
@@ -832,13 +810,10 @@
         contest = super().get_object(queryset)
         if settings.MOSS_API_KEY is None:
             raise Http404()
->>>>>>> 394ce722
         if not contest.is_editable_by(self.request.user):
             raise Http404()
         return contest
 
-<<<<<<< HEAD
-=======
 
 class ContestMossView(ContestMossMixin, TitleMixin, DetailView):
     template_name = 'contest/moss.html'
@@ -846,7 +821,6 @@
     def get_title(self):
         return _('%s MOSS Results') % self.object.name
 
->>>>>>> 394ce722
     def get_context_data(self, **kwargs):
         context = super().get_context_data(**kwargs)
 
@@ -872,30 +846,16 @@
         self.object = self.get_object()
         status = run_moss.delay(self.object.key)
         return redirect_to_task_status(
-<<<<<<< HEAD
-            status, message=_('Running moss for %s...') % (self.object.name,),
-=======
             status, message=_('Running MOSS for %s...') % (self.object.name,),
->>>>>>> 394ce722
             redirect=reverse('contest_moss', args=(self.object.key,)),
         )
 
 
-<<<<<<< HEAD
-@require_POST
-def contest_moss_delete(request, contest):
-    contest = get_object_or_404(Contest, key=contest)
-    if not contest.is_editable_by(request.user):
-        raise Http404()
-    ContestMoss.objects.filter(contest=contest).delete()
-    return HttpResponseRedirect(reverse('contest_moss', args=(contest.key,)))
-=======
 class ContestMossDelete(ContestMossMixin, SingleObjectMixin, View):
     def post(self, request, *args, **kwargs):
         self.object = self.get_object()
         ContestMoss.objects.filter(contest=self.object).delete()
         return HttpResponseRedirect(reverse('contest_moss', args=(self.object.key,)))
->>>>>>> 394ce722
 
 
 class ContestTagDetailAjax(DetailView):
