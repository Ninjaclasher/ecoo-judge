import json
import re
from calendar import Calendar, SUNDAY
from collections import defaultdict, namedtuple
from datetime import date, datetime, time, timedelta
from functools import partial
from itertools import chain
from operator import attrgetter, itemgetter

from django import forms
from django.conf import settings
from django.contrib.auth.mixins import LoginRequiredMixin, PermissionRequiredMixin
from django.core.cache import cache
from django.core.exceptions import ImproperlyConfigured, ObjectDoesNotExist
from django.db import IntegrityError
from django.db.models import Case, Count, FloatField, IntegerField, Max, Min, Q, Sum, Value, When
from django.db.models.expressions import CombinedExpression
from django.http import Http404, HttpResponse, HttpResponseBadRequest, HttpResponseRedirect
from django.shortcuts import get_object_or_404, render
from django.template.defaultfilters import date as date_filter
from django.urls import reverse
from django.utils import timezone
from django.utils.functional import cached_property
from django.utils.html import format_html
from django.utils.safestring import mark_safe
from django.utils.timezone import make_aware
from django.utils.translation import gettext as _, gettext_lazy
from django.views.generic import ListView, TemplateView
from django.views.generic.detail import BaseDetailView, DetailView, SingleObjectMixin, View

from judge import event_poster as event
from judge.comments import CommentedDetailView
from judge.forms import ContestCloneForm
from judge.models import Contest, ContestMoss, ContestParticipation, ContestProblem, ContestRegistration, \
    ContestTag, Problem, Profile, Submission
from judge.tasks import run_moss
from judge.utils.celery import redirect_to_task_status
from judge.utils.opengraph import generate_opengraph
from judge.utils.problems import _get_result_data
from judge.utils.ranker import ranker
from judge.utils.stats import get_bar_chart, get_pie_chart
from judge.utils.strings import safe_int_or_none
from judge.utils.views import DiggPaginatorMixin, SingleObjectFormView, TitleMixin, generic_message, \
    paginate_query_context

__all__ = ['ContestList', 'ContestDetail', 'ContestRanking', 'ContestJoin', 'ContestLeave', 'ContestCalendar',
           'ContestClone', 'ContestStats', 'ContestMossView', 'ContestMossDelete', 'contest_ranking_ajax',
           'ContestParticipationList', 'ContestParticipationDisqualify', 'get_contest_ranking_list',
           'base_contest_ranking_list']


def _find_contest(request, key, private_check=True):
    try:
        contest = Contest.objects.get(key=key)
        if private_check and not contest.is_accessible_by(request.user):
            raise ObjectDoesNotExist()
    except ObjectDoesNotExist:
        return generic_message(request, _('No such contest'),
                               _('Could not find a contest with the key "%s".') % key, status=404), False
    return contest, True


class ContestListMixin(object):
    def get_queryset(self):
<<<<<<< HEAD
        return Contest.contests_list(self.request.user)
=======
        return Contest.get_visible_contests(self.request.user)
>>>>>>> 7f9d258c


class ContestList(DiggPaginatorMixin, TitleMixin, ContestListMixin, ListView):
    model = Contest
    paginate_by = 20
    template_name = 'contest/list.html'
    title = gettext_lazy('Contests')
    context_object_name = 'past_contests'

    @cached_property
    def _now(self):
        return timezone.now()

    def _get_queryset(self):
        queryset = super(ContestList, self).get_queryset() \
            .order_by('-start_time', 'key').prefetch_related('tags', 'organizations', 'organizers')

        if self.search_query:
            queryset = queryset.filter(Q(key__icontains=self.search_query) | Q(name__icontains=self.search_query))
        if self.selected_tags:
            queryset = queryset.filter(tags__in=self.selected_tags)
        if self.selected_organizations:
            queryset = queryset.filter(is_organization_private=True,
                                       organizations__short_name__in=self.selected_organizations)

        if self.rated_state == 1:
            queryset = queryset.filter(is_rated=False)
        elif self.rated_state == 2:
            queryset = queryset.filter(is_rated=True)
        elif self.rated_state == 3:
            queryset = queryset.filter(is_rated=True, rate_all=True)

        return queryset.distinct()

    def get_queryset(self):
        return self._get_queryset().filter(end_time__lt=self._now)

    def get_context_data(self, **kwargs):
        context = super(ContestList, self).get_context_data(**kwargs)
        present, active, future = [], [], []
        for contest in self._get_queryset().exclude(end_time__lt=self._now):
            if contest.start_time > self._now:
                future.append(contest)
            else:
                present.append(contest)

        if self.request.user.is_authenticated:
            for participation in ContestParticipation.objects.filter(virtual=0, user=self.request.profile,
                                                                     contest_id__in=present) \
                    .select_related('contest').prefetch_related('contest__organizers'):
                if not participation.ended:
                    active.append(participation)
                    present.remove(participation.contest)

        active.sort(key=attrgetter('end_time'))
        future.sort(key=attrgetter('start_time'))
        context['active_participations'] = active
        context['current_contests'] = present
        context['future_contests'] = future
        context['now'] = self._now
        context['first_page_href'] = '.'

        context['rated_state'] = self.rated_state
        context['rated_states'] = {
            1: 'Not rated',
            2: 'Rated',
            3: 'Rated for all',
        }
        context['search_query'] = self.search_query

        accessible_contests = super().get_queryset()

        tag_ids = accessible_contests.values_list('tags', flat=True).distinct()
        context['contest_tags'] = ContestTag.objects.filter(id__in=tag_ids)
        context['selected_tags'] = self.selected_tags

        organization_names = accessible_contests.filter(is_organization_private=True, organizations__isnull=False) \
                                                .values_list('organizations__short_name', flat=True).distinct()
        context['contest_organizations'] = organization_names
        context['selected_organizations'] = self.selected_organizations

        context.update(paginate_query_context(self.request))
        return context

    def setup_contest_list(self, request):
        self.search_query = None
        self.selected_tags = []
        self.selected_organizations = []
        self.rated_state = safe_int_or_none(request.GET.get('rated_state'))

        if 'search' in request.GET:
            self.search_query = ' '.join(request.GET.getlist('search')).strip()
        if 'tag' in request.GET:
            try:
                self.selected_tags = list(map(int, request.GET.getlist('tag')))
            except ValueError:
                pass
        if 'organization' in request.GET:
            try:
                self.selected_organizations = list(request.GET.getlist('organization'))
            except ValueError:
                pass

    def get(self, request, *args, **kwargs):
        self.setup_contest_list(request)
        return super(ContestList, self).get(request, *args, **kwargs)


class PrivateContestError(Exception):
    def __init__(self, name, is_private, is_organization_private, orgs):
        self.name = name
        self.is_private = is_private
        self.is_organization_private = is_organization_private
        self.orgs = orgs


class ContestMixin(object):
    context_object_name = 'contest'
    model = Contest
    slug_field = 'key'
    slug_url_kwarg = 'contest'

    @cached_property
    def is_organizer(self):
        return self.check_organizer()

    def check_organizer(self, contest=None, user=None):
        if user is None:
            user = self.request.user
        if not user.is_authenticated:
            return False
        return (contest or self.object).organizers.filter(id=user.profile.id).exists()

    def get_context_data(self, **kwargs):
        context = super(ContestMixin, self).get_context_data(**kwargs)
        if self.request.user.is_authenticated:
            profile = self.request.profile
            in_contest = context['in_contest'] = (profile.current_contest is not None and
                                                  profile.current_contest.contest == self.object)
            if in_contest:
                context['participation'] = profile.current_contest
                context['participating'] = True
            else:
                try:
                    context['participation'] = profile.contest_history.get(contest=self.object, virtual=0)
                except ContestParticipation.DoesNotExist:
                    context['participating'] = False
                    context['participation'] = None
                else:
                    context['participating'] = True
        else:
            context['participating'] = False
            context['participation'] = None
            context['in_contest'] = False
        context['now'] = timezone.now()
        context['is_organizer'] = self.is_organizer

        if not self.object.og_image or not self.object.summary:
            metadata = generate_opengraph('generated-meta-contest:%d' % self.object.id,
                                          self.object.description, 'contest')
        context['meta_description'] = self.object.summary or metadata[0]
        context['og_image'] = self.object.og_image or metadata[1]
        context['has_moss_api_key'] = settings.MOSS_API_KEY is not None
        context['logo_override_image'] = self.object.logo_override_image
        if not context['logo_override_image'] and self.object.organizations.count() == 1:
            context['logo_override_image'] = self.object.organizations.first().logo_override_image

        return context

    def get_object(self, queryset=None):
        contest = super(ContestMixin, self).get_object(queryset)

        profile = self.request.profile
        if (profile is not None and
                ContestParticipation.objects.filter(id=profile.current_contest_id, contest_id=contest.id).exists()):
            return contest

        try:
            contest.access_check(self.request.user)
        except Contest.PrivateContest:
            raise PrivateContestError(contest.name, contest.is_private, contest.is_organization_private,
                                      contest.organizations.all())
        except Contest.Inaccessible:
            raise Http404()
        return contest

    def dispatch(self, request, *args, **kwargs):
        try:
            return super(ContestMixin, self).dispatch(request, *args, **kwargs)
        except Http404:
            key = kwargs.get(self.slug_url_kwarg, None)
            if key:
                return generic_message(request, _('No such contest'),
                                       _('Could not find a contest with the key "%s".') % key)
            else:
                return generic_message(request, _('No such contest'),
                                       _('Could not find such contest.'))
        except PrivateContestError as e:
            return render(request, 'contest/private.html', {
                'error': e, 'title': _('Access to contest "%s" denied') % e.name,
            }, status=403)


class ContestDetail(ContestMixin, TitleMixin, CommentedDetailView):
    template_name = 'contest/contest.html'

    def get_comment_page(self):
        return 'c:%s' % self.object.key

    def get_title(self):
        return self.object.name

    def get_context_data(self, **kwargs):
        context = super(ContestDetail, self).get_context_data(**kwargs)
        context['contest_problems'] = Problem.objects.filter(contests__contest=self.object) \
            .order_by('contests__order').defer('description') \
            .annotate(has_public_editorial=Sum(Case(When(solution__is_public=True, then=1),
                                                    default=0, output_field=IntegerField()))) \
            .add_i18n_name(self.request.LANGUAGE_CODE)
        return context


class ContestClone(ContestMixin, PermissionRequiredMixin, TitleMixin, SingleObjectFormView):
    title = _('Clone Contest')
    template_name = 'contest/clone.html'
    form_class = ContestCloneForm
    permission_required = 'judge.clone_contest'

    def form_valid(self, form):
        contest = self.object

        tags = contest.tags.all()
        organizations = contest.organizations.all()
        private_contestants = contest.private_contestants.all()
        view_contest_scoreboard = contest.view_contest_scoreboard.all()
        contest_problems = contest.contest_problems.all()

        contest.pk = None
        contest.is_visible = False
        contest.freeze_submissions = False
        contest.user_count = 0
        contest.key = form.cleaned_data['key']
        contest.save()

        contest.tags.set(tags)
        contest.organizations.set(organizations)
        contest.private_contestants.set(private_contestants)
        contest.view_contest_scoreboard.set(view_contest_scoreboard)
        contest.organizers.add(self.request.profile)

        for problem in contest_problems:
            problem.contest = contest
            problem.pk = None
        ContestProblem.objects.bulk_create(contest_problems)

        return HttpResponseRedirect(reverse('admin:judge_contest_change', args=(contest.id,)))


class ContestAccessDenied(Exception):
    pass


class ContestAccessCodeForm(forms.Form):
    access_code = forms.CharField(max_length=255)

    def __init__(self, *args, **kwargs):
        super(ContestAccessCodeForm, self).__init__(*args, **kwargs)
        self.fields['access_code'].widget.attrs.update({'autocomplete': 'off'})


class ContestRegister(LoginRequiredMixin, ContestMixin, BaseDetailView):
    def access_check(self, request):
        contest = self.object
        user = request.user
        if not contest.can_register(user):
            return generic_message(request, _('Cannot register for contest'),
                                   _('You may not register for: "%s".') % contest.name)
        if contest.is_registered(user):
            return generic_message(request, _('Already registered'),
                                   _('You have already registered for: "%s".') % contest.name)
        return None

    def get(self, request, *args, **kwargs):
        self.object = self.get_object()
        error = self.access_check(request)
        if error is not None:
            return error

        return render(request, 'contest/register.html', {
            'title': _('Register for "%s"') % self.object.name,
            'contest': self.object,
        })

    def post(self, request, *args, **kwargs):
        self.object = self.get_object()
        error = self.access_check(request)
        if error is not None:
            return error

        data = {}
        for field in re.findall(r'name="([\w:\-]+)"', self.object.registration_page):
            data[field] = request.POST.get(field)

        try:
            ContestRegistration.objects.create(contest=self.object, user=request.profile, data=data)
        except IntegrityError:
            pass
        return HttpResponseRedirect(reverse('contest_view', args=(self.object.key,)))


class ContestJoin(LoginRequiredMixin, ContestMixin, BaseDetailView):
    def get(self, request, *args, **kwargs):
        self.object = self.get_object()
        return self.ask_for_access_code()

    def post(self, request, *args, **kwargs):
        self.object = self.get_object()
        try:
            return self.join_contest(request)
        except ContestAccessDenied:
            if request.POST.get('access_code'):
                return self.ask_for_access_code(ContestAccessCodeForm(request.POST))
            else:
                return HttpResponseRedirect(request.path)

    def join_contest(self, request, access_code=None):
        contest = self.object

        if not contest.can_join and not self.is_organizer:
            return generic_message(request, _('Contest not ongoing'),
                                   _('"%s" is not currently ongoing.') % contest.name)

        profile = request.profile
        if profile.current_contest is not None:
            return generic_message(request, _('Already in contest'),
                                   _('You are already in a contest: "%s".') % profile.current_contest.contest.name)

        if not contest.is_registered(request.user):
            return generic_message(request, _('Cannot join contest'),
                                   _('You have not registered for: "%s".') % contest.name)

        if not contest.is_joinable_by(request.user, check_registered=False):
            return generic_message(request, _('Cannot join contest'),
                                   _('You do not have permission to join: "%s".') % contest.name)

        if not request.user.is_superuser and contest.banned_users.filter(id=profile.id).exists():
            return generic_message(request, _('Banned from joining'),
                                   _('You have been declared persona non grata for this contest. '
                                     'You are permanently barred from joining this contest.'))

        requires_access_code = (not (request.user.is_superuser or self.is_organizer) and
                                contest.access_code and access_code != contest.access_code)
        if contest.ended:
            if requires_access_code:
                raise ContestAccessDenied()

            while True:
                virtual_id = max((ContestParticipation.objects.filter(contest=contest, user=profile)
                                  .aggregate(virtual_id=Max('virtual'))['virtual_id'] or 0) + 1, 1)
                try:
                    participation = ContestParticipation.objects.create(
                        contest=contest, user=profile, virtual=virtual_id,
                        real_start=timezone.now(),
                    )
                # There is obviously a race condition here, so we keep trying until we win the race.
                except IntegrityError:
                    pass
                else:
                    break
        else:
            try:
                participation = ContestParticipation.objects.get(
                    contest=contest, user=profile, virtual=(-1 if self.is_organizer else 0),
                )
            except ContestParticipation.DoesNotExist:
                if requires_access_code:
                    raise ContestAccessDenied()

                participation = ContestParticipation.objects.create(
                    contest=contest, user=profile, virtual=(-1 if self.is_organizer else 0),
                    real_start=timezone.now(),
                )
                event.post('contest_%d' % contest.id, {'type': 'update'})
            else:
                if participation.ended:
                    participation = ContestParticipation.objects.get_or_create(
                        contest=contest, user=profile, virtual=-1,
                        defaults={'real_start': timezone.now()},
                    )[0]

        profile.current_contest = participation
        profile.save()
        contest._updating_stats_only = True
        contest.update_user_count()
        return HttpResponseRedirect(reverse('problem_list'))

    def ask_for_access_code(self, form=None):
        contest = self.object
        wrong_code = False
        if form:
            if form.is_valid():
                if form.cleaned_data['access_code'] == contest.access_code:
                    return self.join_contest(self.request, form.cleaned_data['access_code'])
                wrong_code = True
        else:
            form = ContestAccessCodeForm()
        return render(self.request, 'contest/access_code.html', {
            'form': form, 'wrong_code': wrong_code,
            'title': _('Enter access code for "%s"') % contest.name,
        })


class ContestLeave(LoginRequiredMixin, ContestMixin, BaseDetailView):
    def post(self, request, *args, **kwargs):
        contest = self.get_object()

        profile = request.profile
        if profile.current_contest is None or profile.current_contest.contest_id != contest.id:
            return generic_message(request, _('No such contest'),
                                   _('You are not in contest "%s".') % contest.key, 404)

        profile.remove_contest()
        return HttpResponseRedirect(reverse('contest_view', args=(contest.key,)))


ContestDay = namedtuple('ContestDay', 'date weekday is_pad is_today starts ends oneday')


class ContestCalendar(TitleMixin, ContestListMixin, TemplateView):
    firstweekday = SUNDAY
    weekday_classes = ['sun', 'mon', 'tue', 'wed', 'thu', 'fri', 'sat']
    template_name = 'contest/calendar.html'

    def get(self, request, *args, **kwargs):
        try:
            self.year = int(kwargs['year'])
            self.month = int(kwargs['month'])
        except (KeyError, ValueError):
            raise ImproperlyConfigured(_('ContestCalendar requires integer year and month'))
        self.today = timezone.now().date()
        return self.render()

    def render(self):
        context = self.get_context_data()
        return self.render_to_response(context)

    def get_contest_data(self, start, end):
        end += timedelta(days=1)
        contests = self.get_queryset().filter(Q(start_time__gte=start, start_time__lt=end) |
                                              Q(end_time__gte=start, end_time__lt=end))
        starts, ends, oneday = (defaultdict(list) for i in range(3))
        for contest in contests:
            start_date = timezone.localtime(contest.start_time).date()
            end_date = timezone.localtime(contest.end_time - timedelta(seconds=1)).date()
            if start_date == end_date:
                oneday[start_date].append(contest)
            else:
                starts[start_date].append(contest)
                ends[end_date].append(contest)
        return starts, ends, oneday

    def get_table(self):
        calendar = Calendar(self.firstweekday).monthdatescalendar(self.year, self.month)
        starts, ends, oneday = self.get_contest_data(make_aware(datetime.combine(calendar[0][0], time.min)),
                                                     make_aware(datetime.combine(calendar[-1][-1], time.min)))
        return [[ContestDay(
            date=date, weekday=self.weekday_classes[weekday], is_pad=date.month != self.month,
            is_today=date == self.today, starts=starts[date], ends=ends[date], oneday=oneday[date],
        ) for weekday, date in enumerate(week)] for week in calendar]

    def get_context_data(self, **kwargs):
        context = super(ContestCalendar, self).get_context_data(**kwargs)

        try:
            month = date(self.year, self.month, 1)
        except ValueError:
            raise Http404()
        else:
            context['title'] = _('Contests in %(month)s') % {'month': date_filter(month, _("F Y"))}

        dates = Contest.contests_list(self.request.user).aggregate(min=Min('start_time'), max=Max('end_time'))
        min_month = (self.today.year, self.today.month)
        if dates['min'] is not None:
            min_month = dates['min'].year, dates['min'].month
        max_month = (self.today.year, self.today.month)
        if dates['max'] is not None:
            max_month = max((dates['max'].year, dates['max'].month), (self.today.year, self.today.month))

        month = (self.year, self.month)
        if month < min_month or month > max_month:
            # 404 is valid because it merely declares the lack of existence, without any reason
            raise Http404()

        context['now'] = timezone.now()
        context['calendar'] = self.get_table()
        context['curr_month'] = date(self.year, self.month, 1)

        if month > min_month:
            context['prev_month'] = date(self.year - (self.month == 1), 12 if self.month == 1 else self.month - 1, 1)
        else:
            context['prev_month'] = None

        if month < max_month:
            context['next_month'] = date(self.year + (self.month == 12), 1 if self.month == 12 else self.month + 1, 1)
        else:
            context['next_month'] = None
        return context


class CachedContestCalendar(ContestCalendar):
    def render(self):
        key = 'contest_cal:%d:%d' % (self.year, self.month)
        cached = cache.get(key)
        if cached is not None:
            return HttpResponse(cached)
        response = super(CachedContestCalendar, self).render()
        response.render()
        cached.set(key, response.content)
        return response


class ContestStats(TitleMixin, ContestMixin, DetailView):
    template_name = 'contest/stats.html'

    def get_title(self):
        return _('%s Statistics') % self.object.name

    def get_context_data(self, **kwargs):
        context = super().get_context_data(**kwargs)

        if not ((self.object.ended and self.object.can_see_full_scoreboard(self.request.user)) or
                self.object.is_editable_by(self.request.user)):
            raise Http404()

        queryset = Submission.objects.filter(contest_object=self.object)

        ac_count = Count(Case(When(result='AC', then=Value(1)), output_field=IntegerField()))
        ac_rate = CombinedExpression(ac_count / Count('problem'), '*', Value(100.0), output_field=FloatField())

        status_count_queryset = list(
            queryset.values('problem__code', 'result').annotate(count=Count('result'))
                    .values_list('problem__code', 'result', 'count'),
        )
        labels, codes = [], []
        contest_problems = self.object.contest_problems.order_by('order').values_list('problem__name', 'problem__code')
        if contest_problems:
            labels, codes = zip(*contest_problems)
        num_problems = len(labels)
        status_counts = [[] for i in range(num_problems)]
        for problem_code, result, count in status_count_queryset:
            if problem_code in codes:
                status_counts[codes.index(problem_code)].append((result, count))

        result_data = defaultdict(partial(list, [0] * num_problems))
        for i in range(num_problems):
            for category in _get_result_data(defaultdict(int, status_counts[i]))['categories']:
                result_data[category['code']][i] = category['count']

        stats = {
            'problem_status_count': {
                'labels': labels,
                'datasets': [
                    {
                        'label': name,
                        'backgroundColor': settings.DMOJ_STATS_SUBMISSION_RESULT_COLORS[name],
                        'data': data,
                    }
                    for name, data in result_data.items()
                ],
            },
            'problem_ac_rate': get_bar_chart(
                queryset.values('contest__problem__order', 'problem__name').annotate(ac_rate=ac_rate)
                        .order_by('contest__problem__order').values_list('problem__name', 'ac_rate'),
            ),
            'language_count': get_pie_chart(
                queryset.values('language__name').annotate(count=Count('language__name'))
                        .filter(count__gt=0).order_by('-count').values_list('language__name', 'count'),
            ),
            'language_ac_rate': get_bar_chart(
                queryset.values('language__name').annotate(ac_rate=ac_rate)
                        .filter(ac_rate__gt=0).values_list('language__name', 'ac_rate'),
            ),
        }

        context['stats'] = mark_safe(json.dumps(stats))

        return context


ContestRankingProfile = namedtuple(
    'ContestRankingProfile',
    'id user css_class username points cumtime organization participation '
    'participation_rating problem_cells result_cell',
)

BestSolutionData = namedtuple('BestSolutionData', 'code points bonus time state is_pretested')


def make_contest_ranking_profile(contest, participation, contest_problems):
    def display_user_problem(contest_problem):
        # When the contest format is changed, `format_data` might be invalid.
        # This will cause `display_user_problem` to error, so we display '???' instead.
        try:
            return contest.format.display_user_problem(participation, contest_problem)
        except (KeyError, TypeError, ValueError):
            return mark_safe('<td>???</td>')

    user = participation.user
    return ContestRankingProfile(
        id=user.id,
        user=user.user,
        css_class=user.css_class,
        username=user.username,
        points=participation.score,
        cumtime=participation.cumtime,
        organization=user.organization,
        participation_rating=participation.rating.rating if hasattr(participation, 'rating') else None,
        problem_cells=[display_user_problem(contest_problem) for contest_problem in contest_problems],
        result_cell=contest.format.display_participation_result(participation),
        participation=participation,
    )


def base_contest_ranking_list(contest, problems, queryset):
    return [make_contest_ranking_profile(contest, participation, problems) for participation in
            queryset.select_related('user__user', 'rating').defer('user__about', 'user__organizations__about')]


def contest_ranking_list(contest, problems):
    return base_contest_ranking_list(contest, problems, contest.users.filter(virtual=0, user__is_unlisted=False)
                                                                     .prefetch_related('user__organizations')
                                                                     .annotate(submission_count=Count('submission'))
                                                                     .order_by('is_disqualified', '-score', 'cumtime',
                                                                               '-submission_count'))


def get_contest_ranking_list(request, contest, participation=None, ranking_list=contest_ranking_list,
                             show_current_virtual=True, ranker=ranker):
    problems = list(contest.contest_problems.select_related('problem').defer('problem__description').order_by('order'))

    users = ranker(ranking_list(contest, problems), key=attrgetter('points', 'cumtime'))

    if show_current_virtual:
        if participation is None and request.user.is_authenticated:
            participation = request.profile.current_contest
            if participation is None or participation.contest_id != contest.id:
                participation = None
        if participation is not None and participation.virtual:
            users = chain([('-', make_contest_ranking_profile(contest, participation, problems))], users)
    return users, problems


def contest_ranking_ajax(request, contest, participation=None):
    contest, exists = _find_contest(request, contest)
    if not exists:
        return HttpResponseBadRequest('Invalid contest', content_type='text/plain')

    if not contest.can_see_full_scoreboard(request.user):
        raise Http404()

    users, problems = get_contest_ranking_list(request, contest, participation)
    return render(request, 'contest/ranking-table.html', {
        'users': users,
        'problems': problems,
        'is_organizer': contest.is_editable_by(request.user),
        'contest': contest,
        'has_rating': contest.ratings.exists(),
    })


class ContestRankingBase(ContestMixin, TitleMixin, DetailView):
    template_name = 'contest/ranking.html'
    tab = None

    def get_title(self):
        raise NotImplementedError()

    def get_content_title(self):
        return self.object.name

    def get_ranking_list(self):
        raise NotImplementedError()

    def get_context_data(self, **kwargs):
        context = super().get_context_data(**kwargs)

        if not self.object.can_see_scoreboard(self.request.user):
            raise Http404()

        users, problems = self.get_ranking_list()
        context['users'] = users
        context['problems'] = problems
        context['last_msg'] = event.last()
        context['tab'] = self.tab
        return context


class ContestRanking(ContestRankingBase):
    tab = 'ranking'

    def get_title(self):
        return _('%s Rankings') % self.object.name

    def get_ranking_list(self):
        if not self.object.can_see_full_scoreboard(self.request.user):
            queryset = self.object.users.filter(user=self.request.profile, virtual=ContestParticipation.LIVE)
            return get_contest_ranking_list(
                self.request, self.object,
                ranking_list=partial(base_contest_ranking_list, queryset=queryset),
                ranker=lambda users, key: ((_('???'), user) for user in users),
            )

        return get_contest_ranking_list(self.request, self.object)

    def get_context_data(self, **kwargs):
        context = super().get_context_data(**kwargs)
        context['has_rating'] = self.object.ratings.exists()
        return context


class ContestParticipationList(LoginRequiredMixin, ContestRankingBase):
    tab = 'participation'

    def get_title(self):
        if self.profile == self.request.profile:
            return _('Your participation in %s') % self.object.name
        return _("%s's participation in %s") % (self.profile.username, self.object.name)

    def get_ranking_list(self):
        if not self.object.can_see_full_scoreboard(self.request.user) and self.profile != self.request.profile:
            raise Http404()

        queryset = self.object.users.filter(user=self.profile, virtual__gte=0).order_by('-virtual')
        live_link = format_html('<a href="{2}#!{1}">{0}</a>', _('Live'), self.profile.username,
                                reverse('contest_ranking', args=[self.object.key]))

        return get_contest_ranking_list(
            self.request, self.object, show_current_virtual=False,
            ranking_list=partial(base_contest_ranking_list, queryset=queryset),
            ranker=lambda users, key: ((user.participation.virtual or live_link, user) for user in users),
        )

    def get_context_data(self, **kwargs):
        context = super().get_context_data(**kwargs)
        context['has_rating'] = False
        context['now'] = timezone.now()
        context['rank_header'] = _('Participation')
        return context

    def get(self, request, *args, **kwargs):
        if 'user' in kwargs:
            self.profile = get_object_or_404(Profile, user__username=kwargs['user'])
        else:
            self.profile = self.request.profile
        return super().get(request, *args, **kwargs)


class ContestParticipationDisqualify(ContestMixin, SingleObjectMixin, View):
    def get_object(self, queryset=None):
        contest = super().get_object(queryset)
        if not contest.is_editable_by(self.request.user):
            raise Http404()
        return contest

    def post(self, request, *args, **kwargs):
        self.object = self.get_object()

        try:
            participation = self.object.users.get(pk=request.POST.get('participation'))
        except ObjectDoesNotExist:
            pass
        else:
            participation.set_disqualified(not participation.is_disqualified)
        return HttpResponseRedirect(reverse('contest_ranking', args=(self.object.key,)))


class ContestMossMixin(ContestMixin, PermissionRequiredMixin):
    permission_required = 'judge.moss_contest'

    def get_object(self, queryset=None):
        contest = super().get_object(queryset)
        if settings.MOSS_API_KEY is None:
            raise Http404()
        if not contest.is_editable_by(self.request.user):
            raise Http404()
        return contest


class ContestMossView(ContestMossMixin, TitleMixin, DetailView):
    template_name = 'contest/moss.html'

    def get_title(self):
        return _('%s MOSS Results') % self.object.name

    def get_context_data(self, **kwargs):
        context = super().get_context_data(**kwargs)

        problems = list(map(attrgetter('problem'), self.object.contest_problems.order_by('order')
                                                              .select_related('problem')))
        languages = list(map(itemgetter(0), ContestMoss.LANG_MAPPING))

        results = ContestMoss.objects.filter(contest=self.object)
        moss_results = defaultdict(list)
        for result in results:
            moss_results[result.problem].append(result)

        for result_list in moss_results.values():
            result_list.sort(key=lambda x: languages.index(x.language))

        context['languages'] = languages
        context['has_results'] = results.exists()
        context['moss_results'] = [(problem, moss_results[problem]) for problem in problems]

        return context

    def post(self, request, *args, **kwargs):
        self.object = self.get_object()
        status = run_moss.delay(self.object.key)
        return redirect_to_task_status(
            status, message=_('Running MOSS for %s...') % (self.object.name,),
            redirect=reverse('contest_moss', args=(self.object.key,)),
        )


class ContestMossDelete(ContestMossMixin, SingleObjectMixin, View):
    def post(self, request, *args, **kwargs):
        self.object = self.get_object()
        ContestMoss.objects.filter(contest=self.object).delete()
        return HttpResponseRedirect(reverse('contest_moss', args=(self.object.key,)))


class ContestTagDetailAjax(DetailView):
    model = ContestTag
    slug_field = slug_url_kwarg = 'name'
    context_object_name = 'tag'
    template_name = 'contest/tag-ajax.html'


class ContestTagDetail(TitleMixin, ContestTagDetailAjax):
    template_name = 'contest/tag.html'

    def get_title(self):
        return _('Contest tag: %s') % self.object.name<|MERGE_RESOLUTION|>--- conflicted
+++ resolved
@@ -62,11 +62,7 @@
 
 class ContestListMixin(object):
     def get_queryset(self):
-<<<<<<< HEAD
-        return Contest.contests_list(self.request.user)
-=======
         return Contest.get_visible_contests(self.request.user)
->>>>>>> 7f9d258c
 
 
 class ContestList(DiggPaginatorMixin, TitleMixin, ContestListMixin, ListView):
