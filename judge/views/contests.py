--- conflicted
+++ resolved
@@ -239,14 +239,11 @@
                 ContestParticipation.objects.filter(id=profile.current_contest_id, contest_id=contest.id).exists()):
             return contest
 
-<<<<<<< HEAD
-=======
         if not contest.is_visible and not user.has_perm('judge.see_private_contest') and (
                 not user.has_perm('judge.edit_own_contest') or
                 not self.check_organizer(contest, user)):
             raise Http404()
 
->>>>>>> 41a3c6e7
         if contest.is_private or contest.is_organization_private:
             private_contest_error = PrivateContestError(contest.name, contest.is_private,
                                                         contest.is_organization_private, contest.organizations.all())
