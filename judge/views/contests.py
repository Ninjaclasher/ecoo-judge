import json
import re
from calendar import Calendar, SUNDAY
from collections import defaultdict, namedtuple
from datetime import date, datetime, time, timedelta
from functools import partial
from itertools import chain
from operator import attrgetter, itemgetter

from django import forms
from django.conf import settings
from django.contrib.auth.mixins import LoginRequiredMixin, PermissionRequiredMixin
from django.core.cache import cache
from django.core.exceptions import ImproperlyConfigured, ObjectDoesNotExist
from django.db import IntegrityError
from django.db.models import Case, Count, FloatField, IntegerField, Max, Min, Q, Sum, Value, When
from django.db.models.expressions import CombinedExpression
from django.http import Http404, HttpResponse, HttpResponseBadRequest, HttpResponseRedirect
from django.shortcuts import get_object_or_404, render
from django.template.defaultfilters import date as date_filter
from django.urls import reverse
from django.utils import timezone
from django.utils.functional import cached_property
from django.utils.html import format_html
from django.utils.safestring import mark_safe
from django.utils.timezone import make_aware
from django.utils.translation import gettext as _, gettext_lazy
from django.views.generic import ListView, TemplateView
from django.views.generic.detail import BaseDetailView, DetailView, SingleObjectMixin, View

from judge import event_poster as event
from judge.comments import CommentedDetailView
from judge.forms import ContestCloneForm
from judge.models import Contest, ContestMoss, ContestParticipation, ContestProblem, ContestRegistration, \
    ContestTag, Problem, Profile, Submission
from judge.tasks import run_moss
from judge.utils.celery import redirect_to_task_status
from judge.utils.opengraph import generate_opengraph
from judge.utils.problems import _get_result_data
from judge.utils.ranker import ranker
from judge.utils.stats import get_bar_chart, get_pie_chart
from judge.utils.strings import safe_int_or_none
from judge.utils.views import DiggPaginatorMixin, SingleObjectFormView, TitleMixin, generic_message, \
    paginate_query_context

__all__ = ['ContestList', 'ContestDetail', 'ContestRanking', 'ContestJoin', 'ContestLeave', 'ContestCalendar',
           'ContestClone', 'ContestStats', 'ContestMossView', 'ContestMossDelete', 'contest_ranking_ajax',
           'ContestParticipationList', 'ContestParticipationDisqualify', 'get_contest_ranking_list',
           'base_contest_ranking_list']


def _find_contest(request, key, private_check=True):
    try:
        contest = Contest.objects.get(key=key)
        if private_check and not contest.is_accessible_by(request.user):
            raise ObjectDoesNotExist()
    except ObjectDoesNotExist:
        return generic_message(request, _('No such contest'),
                               _('Could not find a contest with the key "%s".') % key, status=404), False
    return contest, True


class ContestListMixin(object):
    def get_queryset(self):
        return Contest.get_visible_contests(self.request.user)


class ContestList(DiggPaginatorMixin, TitleMixin, ContestListMixin, ListView):
    model = Contest
    paginate_by = 20
    template_name = 'contest/list.html'
    title = gettext_lazy('Contests')
    context_object_name = 'past_contests'

    @cached_property
    def _now(self):
        return timezone.now()

    def _get_queryset(self):
        queryset = super(ContestList, self).get_queryset() \
            .order_by('-start_time', 'key').prefetch_related('tags', 'organizations', 'organizers')

        if self.search_query:
            queryset = queryset.filter(Q(key__icontains=self.search_query) | Q(name__icontains=self.search_query))
        if self.selected_tags:
            queryset = queryset.filter(tags__in=self.selected_tags)
        if self.selected_organizations:
            queryset = queryset.filter(is_organization_private=True,
                                       organizations__short_name__in=self.selected_organizations)

        if self.rated_state == 1:
            queryset = queryset.filter(is_rated=False)
        elif self.rated_state == 2:
            queryset = queryset.filter(is_rated=True)
        elif self.rated_state == 3:
            queryset = queryset.filter(is_rated=True, rate_all=True)

        return queryset.distinct()

    def get_queryset(self):
        return self._get_queryset().filter(end_time__lt=self._now)

    def get_context_data(self, **kwargs):
        context = super(ContestList, self).get_context_data(**kwargs)
        present, active, future = [], [], []
        for contest in self._get_queryset().exclude(end_time__lt=self._now):
            if contest.start_time > self._now:
                future.append(contest)
            else:
                present.append(contest)

        if self.request.user.is_authenticated:
            for participation in ContestParticipation.objects.filter(virtual=0, user=self.request.profile,
                                                                     contest_id__in=present) \
                    .select_related('contest').prefetch_related('contest__organizers'):
                if not participation.ended:
                    active.append(participation)
                    present.remove(participation.contest)

        active.sort(key=attrgetter('end_time'))
        future.sort(key=attrgetter('start_time'))
        context['active_participations'] = active
        context['current_contests'] = present
        context['future_contests'] = future
        context['now'] = self._now
        context['first_page_href'] = '.'

        context['rated_state'] = self.rated_state
        context['rated_states'] = {
            1: 'Not rated',
            2: 'Rated',
            3: 'Rated for all',
        }
        context['search_query'] = self.search_query

        accessible_contests = super().get_queryset()

        tag_ids = accessible_contests.values_list('tags', flat=True).distinct()
        context['contest_tags'] = ContestTag.objects.filter(id__in=tag_ids)
        context['selected_tags'] = self.selected_tags

        organization_names = accessible_contests.filter(is_organization_private=True, organizations__isnull=False) \
                                                .values_list('organizations__short_name', flat=True).distinct()
        context['contest_organizations'] = organization_names
        context['selected_organizations'] = self.selected_organizations

        context.update(paginate_query_context(self.request))
        return context

    def setup_contest_list(self, request):
        self.search_query = None
        self.selected_tags = []
        self.selected_organizations = []
        self.rated_state = safe_int_or_none(request.GET.get('rated_state'))

        if 'search' in request.GET:
            self.search_query = ' '.join(request.GET.getlist('search')).strip()
        if 'tag' in request.GET:
            try:
                self.selected_tags = list(map(int, request.GET.getlist('tag')))
            except ValueError:
                pass
        if 'organization' in request.GET:
            try:
                self.selected_organizations = list(request.GET.getlist('organization'))
            except ValueError:
                pass

    def get(self, request, *args, **kwargs):
        self.setup_contest_list(request)
        return super(ContestList, self).get(request, *args, **kwargs)


class PrivateContestError(Exception):
    def __init__(self, name, is_private, is_organization_private, orgs):
        self.name = name
        self.is_private = is_private
        self.is_organization_private = is_organization_private
        self.orgs = orgs


class ContestMixin(object):
    context_object_name = 'contest'
    model = Contest
    slug_field = 'key'
    slug_url_kwarg = 'contest'

    @cached_property
    def is_organizer(self):
        if not self.request.user.is_authenticated:
            return False
        return self.object.organizers.filter(id=self.request.profile.id).exists()

    @cached_property
    def can_edit(self):
        return self.object.is_editable_by(self.request.user)

    def get_context_data(self, **kwargs):
        context = super(ContestMixin, self).get_context_data(**kwargs)
        if self.request.user.is_authenticated:
            try:
                live_participation = (
                    self.request.profile.contest_history.get(
                        contest=self.object,
                        virtual=ContestParticipation.LIVE,
                    )
                )
            except ContestParticipation.DoesNotExist:
                context['has_finished_participating'] = False
                context['has_joined'] = False
            else:
                context['has_finished_participating'] = live_participation.ended
                context['has_joined'] = True
        else:
            context['has_finished_participating'] = False
            context['has_joined'] = False

        context['now'] = timezone.now()
        context['is_organizer'] = self.is_organizer
        context['can_edit'] = self.can_edit

        if not self.object.og_image or not self.object.summary:
            metadata = generate_opengraph('generated-meta-contest:%d' % self.object.id,
                                          self.object.description, 'contest')
        context['meta_description'] = self.object.summary or metadata[0]
        context['og_image'] = self.object.og_image or metadata[1]
        context['has_moss_api_key'] = settings.MOSS_API_KEY is not None
        context['logo_override_image'] = self.object.logo_override_image
        if not context['logo_override_image'] and self.object.organizations.count() == 1:
            context['logo_override_image'] = self.object.organizations.first().logo_override_image

        return context

    def get_object(self, queryset=None):
        contest = super(ContestMixin, self).get_object(queryset)

        profile = self.request.profile
        if (profile is not None and
                ContestParticipation.objects.filter(id=profile.current_contest_id, contest_id=contest.id).exists()):
            return contest

        try:
            contest.access_check(self.request.user)
        except Contest.PrivateContest:
            raise PrivateContestError(contest.name, contest.is_private, contest.is_organization_private,
                                      contest.organizations.all())
        except Contest.Inaccessible:
            raise Http404()
        return contest

    def dispatch(self, request, *args, **kwargs):
        try:
            return super(ContestMixin, self).dispatch(request, *args, **kwargs)
        except Http404:
            key = kwargs.get(self.slug_url_kwarg, None)
            if key:
                return generic_message(request, _('No such contest'),
                                       _('Could not find a contest with the key "%s".') % key)
            else:
                return generic_message(request, _('No such contest'),
                                       _('Could not find such contest.'))
        except PrivateContestError as e:
            return render(request, 'contest/private.html', {
                'error': e, 'title': _('Access to contest "%s" denied') % e.name,
            }, status=403)


class ContestDetail(ContestMixin, TitleMixin, CommentedDetailView):
    template_name = 'contest/contest.html'

    def get_comment_page(self):
        return 'c:%s' % self.object.key

    def get_title(self):
        return self.object.name

    def get_context_data(self, **kwargs):
        context = super(ContestDetail, self).get_context_data(**kwargs)
        context['contest_problems'] = Problem.objects.filter(contests__contest=self.object) \
            .order_by('contests__order').defer('description') \
            .annotate(has_public_editorial=Sum(Case(When(solution__is_public=True, then=1),
                                                    default=0, output_field=IntegerField()))) \
            .add_i18n_name(self.request.LANGUAGE_CODE)
        return context


class ContestClone(ContestMixin, PermissionRequiredMixin, TitleMixin, SingleObjectFormView):
    title = _('Clone Contest')
    template_name = 'contest/clone.html'
    form_class = ContestCloneForm
    permission_required = 'judge.clone_contest'

    def form_valid(self, form):
        contest = self.object

        tags = contest.tags.all()
        organizations = contest.organizations.all()
        private_contestants = contest.private_contestants.all()
        view_contest_scoreboard = contest.view_contest_scoreboard.all()
        contest_problems = contest.contest_problems.all()

        contest.pk = None
        contest.is_visible = False
        contest.freeze_submissions = False
        contest.user_count = 0
        contest.key = form.cleaned_data['key']
        contest.save()

        contest.tags.set(tags)
        contest.organizations.set(organizations)
        contest.private_contestants.set(private_contestants)
        contest.view_contest_scoreboard.set(view_contest_scoreboard)
        contest.organizers.add(self.request.profile)

        for problem in contest_problems:
            problem.contest = contest
            problem.pk = None
        ContestProblem.objects.bulk_create(contest_problems)

        return HttpResponseRedirect(reverse('admin:judge_contest_change', args=(contest.id,)))


class ContestAccessDenied(Exception):
    pass


class ContestAccessCodeForm(forms.Form):
    access_code = forms.CharField(max_length=255)

    def __init__(self, *args, **kwargs):
        super(ContestAccessCodeForm, self).__init__(*args, **kwargs)
        self.fields['access_code'].widget.attrs.update({'autocomplete': 'off'})


class ContestRegister(LoginRequiredMixin, ContestMixin, BaseDetailView):
    def access_check(self, request):
        contest = self.object
        user = request.user
        if not contest.can_register(user):
            return generic_message(request, _('Cannot register for contest'),
                                   _('You may not register for: "%s".') % contest.name)
        if contest.is_registered(user):
            return generic_message(request, _('Already registered'),
                                   _('You have already registered for: "%s".') % contest.name)
        return None

    def get(self, request, *args, **kwargs):
        self.object = self.get_object()
        error = self.access_check(request)
        if error is not None:
            return error

        return render(request, 'contest/register.html', {
            'title': _('Register for "%s"') % self.object.name,
            'contest': self.object,
        })

    def post(self, request, *args, **kwargs):
        self.object = self.get_object()
        error = self.access_check(request)
        if error is not None:
            return error

        data = {}
        for field in re.findall(r'name="([\w:\-]+)"', self.object.registration_page):
            data[field] = request.POST.get(field)

        try:
            ContestRegistration.objects.create(contest=self.object, user=request.profile, data=data)
        except IntegrityError:
            pass
        return HttpResponseRedirect(reverse('contest_view', args=(self.object.key,)))


class ContestJoin(LoginRequiredMixin, ContestMixin, BaseDetailView):
    def get(self, request, *args, **kwargs):
        self.object = self.get_object()
        return self.ask_for_access_code()

    def post(self, request, *args, **kwargs):
        self.object = self.get_object()
        try:
            return self.join_contest(request)
        except ContestAccessDenied:
            if request.POST.get('access_code'):
                return self.ask_for_access_code(ContestAccessCodeForm(request.POST))
            else:
                return HttpResponseRedirect(request.path)

    def join_contest(self, request, access_code=None):
        contest = self.object

        if not contest.can_join and not self.is_organizer:
            return generic_message(request, _('Contest not ongoing'),
                                   _('"%s" is not currently ongoing.') % contest.name)

        profile = request.profile
        if profile.current_contest is not None:
            return generic_message(request, _('Already in contest'),
                                   _('You are already in a contest: "%s".') % profile.current_contest.contest.name)

        if not contest.is_registered(request.user):
            return generic_message(request, _('Cannot join contest'),
                                   _('You have not registered for: "%s".') % contest.name)

        if not contest.is_joinable_by(request.user, check_registered=False):
            return generic_message(request, _('Cannot join contest'),
                                   _('You do not have permission to join: "%s".') % contest.name)

        if not request.user.is_superuser and contest.banned_users.filter(id=profile.id).exists():
            return generic_message(request, _('Banned from joining'),
                                   _('You have been declared persona non grata for this contest. '
                                     'You are permanently barred from joining this contest.'))

        requires_access_code = (not self.can_edit and contest.access_code and access_code != contest.access_code)
        if contest.ended:
            if requires_access_code:
                raise ContestAccessDenied()

            while True:
                virtual_id = max((ContestParticipation.objects.filter(contest=contest, user=profile)
                                  .aggregate(virtual_id=Max('virtual'))['virtual_id'] or 0) + 1, 1)
                try:
                    participation = ContestParticipation.objects.create(
                        contest=contest, user=profile, virtual=virtual_id,
                        real_start=timezone.now(),
                    )
                # There is obviously a race condition here, so we keep trying until we win the race.
                except IntegrityError:
                    pass
                else:
                    break
        else:
            SPECTATE = ContestParticipation.SPECTATE
            LIVE = ContestParticipation.LIVE
            try:
                participation = ContestParticipation.objects.get(
                    contest=contest, user=profile, virtual=(SPECTATE if self.is_organizer else LIVE),
                )
            except ContestParticipation.DoesNotExist:
                if requires_access_code:
                    raise ContestAccessDenied()

                participation = ContestParticipation.objects.create(
                    contest=contest, user=profile, virtual=(SPECTATE if self.is_organizer else LIVE),
                    real_start=timezone.now(),
                )
                event.post('contest_%d' % contest.id, {'type': 'update'})
            else:
                if participation.ended:
                    participation = ContestParticipation.objects.get_or_create(
                        contest=contest, user=profile, virtual=SPECTATE,
                        defaults={'real_start': timezone.now()},
                    )[0]

        profile.current_contest = participation
        profile.save()
        contest._updating_stats_only = True
        contest.update_user_count()
        return HttpResponseRedirect(reverse('problem_list'))

    def ask_for_access_code(self, form=None):
        contest = self.object
        wrong_code = False
        if form:
            if form.is_valid():
                if form.cleaned_data['access_code'] == contest.access_code:
                    return self.join_contest(self.request, form.cleaned_data['access_code'])
                wrong_code = True
        else:
            form = ContestAccessCodeForm()
        return render(self.request, 'contest/access_code.html', {
            'form': form, 'wrong_code': wrong_code,
            'title': _('Enter access code for "%s"') % contest.name,
        })


class ContestLeave(LoginRequiredMixin, ContestMixin, BaseDetailView):
    def post(self, request, *args, **kwargs):
        contest = self.get_object()

        profile = request.profile
        if profile.current_contest is None or profile.current_contest.contest_id != contest.id:
            return generic_message(request, _('No such contest'),
                                   _('You are not in contest "%s".') % contest.key, 404)

        profile.remove_contest()
        return HttpResponseRedirect(reverse('contest_view', args=(contest.key,)))


ContestDay = namedtuple('ContestDay', 'date weekday is_pad is_today starts ends oneday')


class ContestCalendar(TitleMixin, ContestListMixin, TemplateView):
    firstweekday = SUNDAY
    weekday_classes = ['sun', 'mon', 'tue', 'wed', 'thu', 'fri', 'sat']
    template_name = 'contest/calendar.html'

    def get(self, request, *args, **kwargs):
        try:
            self.year = int(kwargs['year'])
            self.month = int(kwargs['month'])
        except (KeyError, ValueError):
            raise ImproperlyConfigured(_('ContestCalendar requires integer year and month'))
        self.today = timezone.now().date()
        return self.render()

    def render(self):
        context = self.get_context_data()
        return self.render_to_response(context)

    def get_contest_data(self, start, end):
        end += timedelta(days=1)
        contests = self.get_queryset().filter(Q(start_time__gte=start, start_time__lt=end) |
                                              Q(end_time__gte=start, end_time__lt=end))
        starts, ends, oneday = (defaultdict(list) for i in range(3))
        for contest in contests:
            start_date = timezone.localtime(contest.start_time).date()
            end_date = timezone.localtime(contest.end_time - timedelta(seconds=1)).date()
            if start_date == end_date:
                oneday[start_date].append(contest)
            else:
                starts[start_date].append(contest)
                ends[end_date].append(contest)
        return starts, ends, oneday

    def get_table(self):
        calendar = Calendar(self.firstweekday).monthdatescalendar(self.year, self.month)
        starts, ends, oneday = self.get_contest_data(make_aware(datetime.combine(calendar[0][0], time.min)),
                                                     make_aware(datetime.combine(calendar[-1][-1], time.min)))
        return [[ContestDay(
            date=date, weekday=self.weekday_classes[weekday], is_pad=date.month != self.month,
            is_today=date == self.today, starts=starts[date], ends=ends[date], oneday=oneday[date],
        ) for weekday, date in enumerate(week)] for week in calendar]

    def get_context_data(self, **kwargs):
        context = super(ContestCalendar, self).get_context_data(**kwargs)

        try:
            month = date(self.year, self.month, 1)
        except ValueError:
            raise Http404()
        else:
            context['title'] = _('Contests in %(month)s') % {'month': date_filter(month, _("F Y"))}

        dates = Contest.get_visible_contests(self.request.user).aggregate(min=Min('start_time'), max=Max('end_time'))
        min_month = (self.today.year, self.today.month)
        if dates['min'] is not None:
            min_month = dates['min'].year, dates['min'].month
        max_month = (self.today.year, self.today.month)
        if dates['max'] is not None:
            max_month = max((dates['max'].year, dates['max'].month), (self.today.year, self.today.month))

        month = (self.year, self.month)
        if month < min_month or month > max_month:
            # 404 is valid because it merely declares the lack of existence, without any reason
            raise Http404()

        context['now'] = timezone.now()
        context['calendar'] = self.get_table()
        context['curr_month'] = date(self.year, self.month, 1)

        if month > min_month:
            context['prev_month'] = date(self.year - (self.month == 1), 12 if self.month == 1 else self.month - 1, 1)
        else:
            context['prev_month'] = None

        if month < max_month:
            context['next_month'] = date(self.year + (self.month == 12), 1 if self.month == 12 else self.month + 1, 1)
        else:
            context['next_month'] = None
        return context


class CachedContestCalendar(ContestCalendar):
    def render(self):
        key = 'contest_cal:%d:%d' % (self.year, self.month)
        cached = cache.get(key)
        if cached is not None:
            return HttpResponse(cached)
        response = super(CachedContestCalendar, self).render()
        response.render()
        cached.set(key, response.content)
        return response


class ContestStats(TitleMixin, ContestMixin, DetailView):
    template_name = 'contest/stats.html'

    def get_title(self):
        return _('%s Statistics') % self.object.name

    def get_context_data(self, **kwargs):
        context = super().get_context_data(**kwargs)

<<<<<<< HEAD
        if not ((self.object.ended and self.object.can_see_full_scoreboard(self.request.user)) or
                self.object.is_editable_by(self.request.user)):
=======
        if not (self.object.ended or self.can_edit):
>>>>>>> f7cc0c44
            raise Http404()

        queryset = Submission.objects.filter(contest_object=self.object)

        ac_count = Count(Case(When(result='AC', then=Value(1)), output_field=IntegerField()))
        ac_rate = CombinedExpression(ac_count / Count('problem'), '*', Value(100.0), output_field=FloatField())

        status_count_queryset = list(
            queryset.values('problem__code', 'result').annotate(count=Count('result'))
                    .values_list('problem__code', 'result', 'count'),
        )
        labels, codes = [], []
        contest_problems = self.object.contest_problems.order_by('order').values_list('problem__name', 'problem__code')
        if contest_problems:
            labels, codes = zip(*contest_problems)
        num_problems = len(labels)
        status_counts = [[] for i in range(num_problems)]
        for problem_code, result, count in status_count_queryset:
            if problem_code in codes:
                status_counts[codes.index(problem_code)].append((result, count))

        result_data = defaultdict(partial(list, [0] * num_problems))
        for i in range(num_problems):
            for category in _get_result_data(defaultdict(int, status_counts[i]))['categories']:
                result_data[category['code']][i] = category['count']

        stats = {
            'problem_status_count': {
                'labels': labels,
                'datasets': [
                    {
                        'label': name,
                        'backgroundColor': settings.DMOJ_STATS_SUBMISSION_RESULT_COLORS[name],
                        'data': data,
                    }
                    for name, data in result_data.items()
                ],
            },
            'problem_ac_rate': get_bar_chart(
                queryset.values('contest__problem__order', 'problem__name').annotate(ac_rate=ac_rate)
                        .order_by('contest__problem__order').values_list('problem__name', 'ac_rate'),
            ),
            'language_count': get_pie_chart(
                queryset.values('language__name').annotate(count=Count('language__name'))
                        .filter(count__gt=0).order_by('-count').values_list('language__name', 'count'),
            ),
            'language_ac_rate': get_bar_chart(
                queryset.values('language__name').annotate(ac_rate=ac_rate)
                        .filter(ac_rate__gt=0).values_list('language__name', 'ac_rate'),
            ),
        }

        context['stats'] = mark_safe(json.dumps(stats))

        return context


ContestRankingProfile = namedtuple(
    'ContestRankingProfile',
    'id user css_class username points cumtime organization participation '
    'participation_rating problem_cells result_cell',
)

BestSolutionData = namedtuple('BestSolutionData', 'code points bonus time state is_pretested')


def make_contest_ranking_profile(contest, participation, contest_problems):
    def display_user_problem(contest_problem):
        # When the contest format is changed, `format_data` might be invalid.
        # This will cause `display_user_problem` to error, so we display '???' instead.
        try:
            return contest.format.display_user_problem(participation, contest_problem)
        except (KeyError, TypeError, ValueError):
            return mark_safe('<td>???</td>')

    user = participation.user
    return ContestRankingProfile(
        id=user.id,
        user=user.user,
        css_class=user.css_class,
        username=user.username,
        points=participation.score,
        cumtime=participation.cumtime,
        organization=user.organization,
        participation_rating=participation.rating.rating if hasattr(participation, 'rating') else None,
        problem_cells=[display_user_problem(contest_problem) for contest_problem in contest_problems],
        result_cell=contest.format.display_participation_result(participation),
        participation=participation,
    )


def base_contest_ranking_list(contest, problems, queryset):
    return [make_contest_ranking_profile(contest, participation, problems) for participation in
            queryset.select_related('user__user', 'rating').defer('user__about', 'user__organizations__about')]


def contest_ranking_list(contest, problems):
    return base_contest_ranking_list(contest, problems, contest.users.filter(virtual=0, user__is_unlisted=False)
                                                                     .prefetch_related('user__organizations')
                                                                     .annotate(submission_count=Count('submission'))
                                                                     .order_by('is_disqualified', '-score', 'cumtime',
                                                                               '-submission_count'))


def get_contest_ranking_list(request, contest, participation=None, ranking_list=contest_ranking_list,
                             show_current_virtual=True, ranker=ranker):
    problems = list(contest.contest_problems.select_related('problem').defer('problem__description').order_by('order'))

    users = ranker(ranking_list(contest, problems), key=attrgetter('points', 'cumtime'))

    if show_current_virtual:
        if participation is None and request.user.is_authenticated:
            participation = request.profile.current_contest
            if participation is None or participation.contest_id != contest.id:
                participation = None
        if participation is not None and participation.virtual:
            users = chain([('-', make_contest_ranking_profile(contest, participation, problems))], users)
    return users, problems


def contest_ranking_ajax(request, contest, participation=None):
    contest, exists = _find_contest(request, contest)
    if not exists:
        return HttpResponseBadRequest('Invalid contest', content_type='text/plain')

    if not contest.can_see_full_scoreboard(request.user):
        raise Http404()

    users, problems = get_contest_ranking_list(request, contest, participation)
    return render(request, 'contest/ranking-table.html', {
        'users': users,
        'problems': problems,
        'is_organizer': contest.is_editable_by(request.user),
        'contest': contest,
        'has_rating': contest.ratings.exists(),
    })


class ContestRankingBase(ContestMixin, TitleMixin, DetailView):
    template_name = 'contest/ranking.html'
    tab = None

    def get_title(self):
        raise NotImplementedError()

    def get_content_title(self):
        return self.object.name

    def get_ranking_list(self):
        raise NotImplementedError()

    def get_context_data(self, **kwargs):
        context = super().get_context_data(**kwargs)

        if not self.object.can_see_scoreboard(self.request.user):
            raise Http404()

        users, problems = self.get_ranking_list()
        context['users'] = users
        context['problems'] = problems
        context['last_msg'] = event.last()
        context['tab'] = self.tab
        return context


class ContestRanking(ContestRankingBase):
    tab = 'ranking'

    def get_title(self):
        return _('%s Rankings') % self.object.name

    def get_ranking_list(self):
        if not self.object.can_see_full_scoreboard(self.request.user):
            queryset = self.object.users.filter(user=self.request.profile, virtual=ContestParticipation.LIVE)
            return get_contest_ranking_list(
                self.request, self.object,
                ranking_list=partial(base_contest_ranking_list, queryset=queryset),
                ranker=lambda users, key: ((_('???'), user) for user in users),
            )

        return get_contest_ranking_list(self.request, self.object)

    def get_context_data(self, **kwargs):
        context = super().get_context_data(**kwargs)
        context['has_rating'] = self.object.ratings.exists()
        return context


class ContestParticipationList(LoginRequiredMixin, ContestRankingBase):
    tab = 'participation'

    def get_title(self):
        if self.profile == self.request.profile:
            return _('Your participation in %s') % self.object.name
        return _("%s's participation in %s") % (self.profile.username, self.object.name)

    def get_ranking_list(self):
        if not self.object.can_see_full_scoreboard(self.request.user) and self.profile != self.request.profile:
            raise Http404()

        queryset = self.object.users.filter(user=self.profile, virtual__gte=0).order_by('-virtual')
        live_link = format_html('<a href="{2}#!{1}">{0}</a>', _('Live'), self.profile.username,
                                reverse('contest_ranking', args=[self.object.key]))

        return get_contest_ranking_list(
            self.request, self.object, show_current_virtual=False,
            ranking_list=partial(base_contest_ranking_list, queryset=queryset),
            ranker=lambda users, key: ((user.participation.virtual or live_link, user) for user in users),
        )

    def get_context_data(self, **kwargs):
        context = super().get_context_data(**kwargs)
        context['has_rating'] = False
        context['now'] = timezone.now()
        context['rank_header'] = _('Participation')
        return context

    def get(self, request, *args, **kwargs):
        if 'user' in kwargs:
            self.profile = get_object_or_404(Profile, user__username=kwargs['user'])
        else:
            self.profile = self.request.profile
        return super().get(request, *args, **kwargs)


class ContestParticipationDisqualify(ContestMixin, SingleObjectMixin, View):
    def get_object(self, queryset=None):
        contest = super().get_object(queryset)
        if not self.can_edit:
            raise Http404()
        return contest

    def post(self, request, *args, **kwargs):
        self.object = self.get_object()

        try:
            participation = self.object.users.get(pk=request.POST.get('participation'))
        except ObjectDoesNotExist:
            pass
        else:
            participation.set_disqualified(not participation.is_disqualified)
        return HttpResponseRedirect(reverse('contest_ranking', args=(self.object.key,)))


class ContestMossMixin(ContestMixin, PermissionRequiredMixin):
    permission_required = 'judge.moss_contest'

    def get_object(self, queryset=None):
        contest = super().get_object(queryset)
        if settings.MOSS_API_KEY is None or not self.can_edit:
            raise Http404()
        return contest


class ContestMossView(ContestMossMixin, TitleMixin, DetailView):
    template_name = 'contest/moss.html'

    def get_title(self):
        return _('%s MOSS Results') % self.object.name

    def get_context_data(self, **kwargs):
        context = super().get_context_data(**kwargs)

        problems = list(map(attrgetter('problem'), self.object.contest_problems.order_by('order')
                                                              .select_related('problem')))
        languages = list(map(itemgetter(0), ContestMoss.LANG_MAPPING))

        results = ContestMoss.objects.filter(contest=self.object)
        moss_results = defaultdict(list)
        for result in results:
            moss_results[result.problem].append(result)

        for result_list in moss_results.values():
            result_list.sort(key=lambda x: languages.index(x.language))

        context['languages'] = languages
        context['has_results'] = results.exists()
        context['moss_results'] = [(problem, moss_results[problem]) for problem in problems]

        return context

    def post(self, request, *args, **kwargs):
        self.object = self.get_object()
        status = run_moss.delay(self.object.key)
        return redirect_to_task_status(
            status, message=_('Running MOSS for %s...') % (self.object.name,),
            redirect=reverse('contest_moss', args=(self.object.key,)),
        )


class ContestMossDelete(ContestMossMixin, SingleObjectMixin, View):
    def post(self, request, *args, **kwargs):
        self.object = self.get_object()
        ContestMoss.objects.filter(contest=self.object).delete()
        return HttpResponseRedirect(reverse('contest_moss', args=(self.object.key,)))


class ContestTagDetailAjax(DetailView):
    model = ContestTag
    slug_field = slug_url_kwarg = 'name'
    context_object_name = 'tag'
    template_name = 'contest/tag-ajax.html'


class ContestTagDetail(TitleMixin, ContestTagDetailAjax):
    template_name = 'contest/tag.html'

    def get_title(self):
        return _('Contest tag: %s') % self.object.name<|MERGE_RESOLUTION|>--- conflicted
+++ resolved
@@ -593,12 +593,8 @@
     def get_context_data(self, **kwargs):
         context = super().get_context_data(**kwargs)
 
-<<<<<<< HEAD
         if not ((self.object.ended and self.object.can_see_full_scoreboard(self.request.user)) or
-                self.object.is_editable_by(self.request.user)):
-=======
-        if not (self.object.ended or self.can_edit):
->>>>>>> f7cc0c44
+                self.object.can_edit):
             raise Http404()
 
         queryset = Submission.objects.filter(contest_object=self.object)
