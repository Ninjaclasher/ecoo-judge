import json
import re
from calendar import Calendar, SUNDAY
from operator import attrgetter

from collections import namedtuple, defaultdict
from datetime import timedelta, date, datetime, time
from django import forms
from django.contrib.auth.decorators import login_required, permission_required
from django.contrib.auth.mixins import LoginRequiredMixin
from django.core.cache import cache
from django.core.exceptions import ObjectDoesNotExist, ImproperlyConfigured
from django.core.urlresolvers import reverse
from django.db import IntegrityError
<<<<<<< HEAD
from django.db.models import Q, Min, Max, Sum, Case, Count, When, IntegerField
=======
from django.db.models import Q, Min, Max, Sum, Case, When, IntegerField
>>>>>>> ca2efa1c
from django.http import HttpResponseRedirect, HttpResponseBadRequest, Http404, HttpResponse
from django.shortcuts import render, get_object_or_404
from django.template.defaultfilters import date as date_filter
from django.utils import timezone
from django.utils.functional import cached_property
from django.utils.html import escape, format_html
from django.utils.timezone import make_aware
from django.utils.translation import ugettext as _, ugettext_lazy
from django.views.decorators.http import require_POST
from django.views.generic import ListView, TemplateView
from django.views.generic.detail import BaseDetailView, DetailView
from functools import partial
from itertools import chain

from judge import event_poster as event
from judge.comments import CommentedDetailView
from judge.models import Contest, ContestParticipation, ContestRegistration, ContestTag, Organization, Profile
from judge.models import Problem
from judge.utils.opengraph import generate_opengraph
from judge.utils.ranker import ranker
from judge.utils.views import DiggPaginatorMixin, TitleMixin, generic_message
<<<<<<< HEAD
from functools import partial
from itertools import chain
=======
>>>>>>> ca2efa1c

__all__ = ['ContestList', 'ContestDetail', 'contest_ranking', 'ContestRegister', 'ContestJoin', 'ContestLeave', 'ContestCalendar',
           'contest_ranking_ajax', 'participation_list', 'own_participation_list', 'get_contest_ranking_list',
           'base_contest_ranking_list']


def _find_contest(request, key, private_check=True):
    try:
        contest = Contest.objects.get(key=key)
        if private_check and not contest.is_accessible_by(request.user):
            raise ObjectDoesNotExist()
    except ObjectDoesNotExist:
        return generic_message(request, _('No such contest'),
                               _('Could not find a contest with the key "%s".') % key, status=404), False
    return contest, True


class ContestListMixin(object):
    def get_queryset(self):
<<<<<<< HEAD
        return Contest.contests_list(self.request.user)
=======
        queryset = Contest.objects.all()
        if not self.request.user.has_perm('judge.see_private_contest'):
            q = Q(is_public=True)
            if self.request.user.is_authenticated:
                q |= Q(organizers=self.request.user.profile)
            queryset = queryset.filter(q)
        if not self.request.user.has_perm('judge.edit_all_contest'):
            q = Q(is_private=False)
            if self.request.user.is_authenticated:
                q |= Q(organizations__in=self.request.user.profile.organizations.all())
            queryset = queryset.filter(q)
        return queryset.distinct()
>>>>>>> ca2efa1c


class ContestList(DiggPaginatorMixin, TitleMixin, ContestListMixin, ListView):
    model = Contest
    paginate_by = 20
    template_name = 'contest/list.html'
    title = ugettext_lazy('Contests')
    context_object_name = 'past_contests'

    @cached_property
    def _now(self):
        return timezone.now()

    def _get_queryset(self):
        return super(ContestList, self).get_queryset() \
            .order_by('-start_time', 'key').prefetch_related('tags', 'organizations', 'organizers')

    def get_queryset(self):
<<<<<<< HEAD
        queryset = self._get_queryset().filter(end_time__lt=self._now)
        self.has_past_contests = queryset.exists()
        if 'search' in self.request.GET:
            self.search_query = query = ' '.join(self.request.GET.getlist('search')).strip()
            queryset = queryset.filter(Q(key__icontains=query) | Q(name__icontains=query))
        return queryset
=======
        return self._get_queryset().filter(end_time__lt=self._now)
>>>>>>> ca2efa1c

    def get_context_data(self, **kwargs):
        context = super(ContestList, self).get_context_data(**kwargs)
        present, active, future = [], [], []
        for contest in self._get_queryset().exclude(end_time__lt=self._now):
            if contest.start_time > self._now:
                future.append(contest)
            else:
                present.append(contest)

        if self.request.user.is_authenticated:
            for participation in ContestParticipation.objects.filter(virtual=0, user=self.request.profile, contest_id__in=present) \
                                                             .select_related('contest').prefetch_related('contest__organizers'):
                if not participation.ended:
                    active.append(participation)
                    present.remove(participation.contest)

        active.sort(key=attrgetter('end_time'))
        future.sort(key=attrgetter('start_time'))
        context['active_participations'] = active
        context['current_contests'] = present
        context['future_contests'] = future
        context['now'] = self._now
<<<<<<< HEAD
        context['search_query'] = self.search_query
        context['has_past_contests'] = self.has_past_contests
=======
>>>>>>> ca2efa1c
        context['first_page_href'] = '.'
        return context

    def setup(self, request):
        self.search_query = None

    def get(self, request, *args, **kwargs):
        self.setup(request)
        return super(ContestList, self).get(request, *args, **kwargs)

class PrivateContestError(Exception):
    def __init__(self, name, orgs):
        self.name = name
        self.orgs = orgs


class ContestMixin(object):
    context_object_name = 'contest'
    model = Contest
    slug_field = 'key'
    slug_url_kwarg = 'contest'

    @cached_property
    def is_organizer(self):
        return self.check_organizer()

    def check_organizer(self, contest=None, profile=None):
        if profile is None:
            if not self.request.user.is_authenticated:
                return False
            profile = self.request.user.profile
        return (contest or self.object).organizers.filter(id=profile.id).exists()

    def get_context_data(self, **kwargs):
        context = super(ContestMixin, self).get_context_data(**kwargs)
        if self.request.user.is_authenticated:
            profile = self.request.user.profile
            in_contest = context['in_contest'] = (profile.current_contest is not None and
                                                  profile.current_contest.contest == self.object)
            if in_contest:
                context['participation'] = profile.current_contest
                context['participating'] = True
            else:
                try:
                    context['participation'] = profile.contest_history.get(contest=self.object, virtual=0)
                except ContestParticipation.DoesNotExist:
                    context['participating'] = False
                    context['participation'] = None
                else:
                    context['participating'] = True
        else:
            context['participating'] = False
            context['participation'] = None
            context['in_contest'] = False
        context['now'] = timezone.now()
        context['is_organizer'] = self.is_organizer

        if not self.object.og_image or not self.object.summary:
            metadata = generate_opengraph('generated-meta-contest:%d' % self.object.id,
                                          self.object.description, 'contest')
        context['meta_description'] = self.object.summary or metadata[0]
        context['og_image'] = self.object.og_image or metadata[1]

        return context

    def get_object(self, queryset=None):
        contest = super(ContestMixin, self).get_object(queryset)
        user = self.request.user
        profile = self.request.user.profile if user.is_authenticated else None

        if (profile is not None and
                ContestParticipation.objects.filter(id=profile.current_contest_id, contest_id=contest.id).exists()):
            return contest

        if not contest.is_public and not user.has_perm('judge.see_private_contest') and (
                not user.has_perm('judge.edit_own_contest') or
                not self.check_organizer(contest, profile)):
            raise Http404()

        if contest.is_private:
            if profile is None or (not user.has_perm('judge.edit_all_contest') and
                                   not contest.organizations.filter(id__in=profile.organizations.all()).exists()):
                raise PrivateContestError(contest.name, contest.organizations.all())
        
        if not contest.is_accessible_by(self.request.user):
            raise Http404()

        return contest

    def dispatch(self, request, *args, **kwargs):
        try:
            return super(ContestMixin, self).dispatch(request, *args, **kwargs)
        except Http404:
            key = kwargs.get(self.slug_url_kwarg, None)
            if key:
                return generic_message(request, _('No such contest'),
                                       _('Could not find a contest with the key "%s".') % key)
            else:
                return generic_message(request, _('No such contest'),
                                       _('Could not find such contest.'))
        except PrivateContestError as e:
            return render(request, 'contest/private.html', {
                'orgs': e.orgs, 'title': _('Access to contest "%s" denied') % escape(e.name)
            }, status=403)


class ContestDetail(ContestMixin, TitleMixin, CommentedDetailView):
    template_name = 'contest/contest.html'

    def get_comment_page(self):
        return 'c:%s' % self.object.key

    def get_title(self):
        return self.object.name

    def get_context_data(self, **kwargs):
        context = super(ContestDetail, self).get_context_data(**kwargs)
        context['contest_problems'] = Problem.objects.filter(contests__contest=self.object) \
            .order_by('contests__order').defer('description') \
            .annotate(has_public_editorial=Sum(Case(When(solution__is_public=True, then=1),
                                                    default=0, output_field=IntegerField()))) \
            .add_i18n_name(self.request.LANGUAGE_CODE)
        return context


class ContestAccessDenied(Exception):
    pass


class ContestAccessCodeForm(forms.Form):
    access_code = forms.CharField(max_length=255)

    def __init__(self, *args, **kwargs):
        super(ContestAccessCodeForm, self).__init__(*args, **kwargs)
        self.fields['access_code'].widget.attrs.update({'autocomplete': 'off'})


class ContestRegister(LoginRequiredMixin, ContestMixin, BaseDetailView):
    def access_check(self, request):
        contest = self.object
        user = request.user
        if not contest.can_register(user):
            return generic_message(request, _('Cannot register for contest'),
                                   _('You may not register for: "%s".') % contest.name)
        if contest.is_registered(user):
            return generic_message(request, _('Already registered'),
                                   _('You have already registered for: "%s".') % contest.name)
        return None

    def get(self, request, *args, **kwargs):
        self.object = self.get_object()
        error = self.access_check(request)
        if error is not None:
            return error
        
        return render(request, 'contest/register.html', {
            'title': _('Register for "%s"') % self.object.name,
            'contest': self.object,
        })
        
    def post(self, request, *args, **kwargs):
        self.object = self.get_object()
        error = self.access_check(request)
        if error is not None:
            return error

        data = {}
        for field in re.findall('name="([\w:\-]+)"', self.object.registration_page):
            data[field] = request.POST.get(field)
        
        try:
            registration = ContestRegistration.objects.create(contest=self.object, user=request.profile, data=data)
        except IntegrityError:
            pass
        return HttpResponseRedirect(reverse('contest_view', args=(self.object.key,)))


class ContestJoin(LoginRequiredMixin, ContestMixin, BaseDetailView):
    def get(self, request, *args, **kwargs):
        self.object = self.get_object()
        return self.ask_for_access_code()

    def post(self, request, *args, **kwargs):
        self.object = self.get_object()
        try:
            return self.join_contest(request)
        except ContestAccessDenied:
            if request.POST.get('access_code'):
                return self.ask_for_access_code(ContestAccessCodeForm(request.POST))
            else:
                return HttpResponseRedirect(request.path)

    def join_contest(self, request, access_code=None):
        contest = self.object

        if not contest.can_join and not self.is_organizer:
            return generic_message(request, _('Contest not ongoing'),
                                   _('"%s" is not currently ongoing.') % contest.name)

        profile = request.user.profile
        if profile.current_contest is not None:
            return generic_message(request, _('Already in contest'),
                                   _('You are already in a contest: "%s".') % profile.current_contest.contest.name)         

        if not contest.is_registered(request.user):
            return generic_message(request, _('Cannot join contest'),
                                   _('You have not registered for: "%s".') % contest.name)

        if not contest.is_joinable_by(request.user, check_registered=False):
            return generic_message(request, _('Cannot join contest'),
                                   _('You do not have permission to join: "%s".') % contest.name)

        if not request.user.is_superuser and contest.banned_users.filter(id=profile.id).exists():
             return generic_message(request, _('Banned from joining'),
                                       _('You have been declared persona non grata for this contest. '
                                         'You are permanently barred from joining this contest.'))

        requires_access_code = not (request.user.is_superuser or self.is_organizer) \
                                    and contest.access_code and access_code != contest.access_code
        if contest.ended:
            if requires_access_code:
                 raise ContestAccessDenied()

            while True:
                virtual_id = (ContestParticipation.objects.filter(contest=contest, user=profile)
                              .aggregate(virtual_id=Max('virtual'))['virtual_id'] or 0) + 1
                try:
                    participation = ContestParticipation.objects.create(
                        contest=contest, user=profile, virtual=virtual_id,
                        real_start=timezone.now()
                    )
                # There is obviously a race condition here, so we keep trying until we win the race.
                except IntegrityError:
                    pass
                else:
                    break
        else:
            try:
                participation = ContestParticipation.objects.get(
                    contest=contest, user=profile, virtual=(-1 if self.is_organizer else 0)
                )
            except ContestParticipation.DoesNotExist:
                if requires_access_code:
                    raise ContestAccessDenied()

                participation = ContestParticipation.objects.create(
                    contest=contest, user=profile, virtual=(-1 if self.is_organizer else 0),
                    real_start=timezone.now(),
                )
            else:
                if participation.ended:
                    participation = ContestParticipation.objects.get_or_create(
                        contest=contest, user=profile, virtual=-1,
                        defaults={
                            'real_start': timezone.now()
                        }
                    )[0]

        profile.current_contest = participation
        profile.save()
        contest._updating_stats_only = True
        contest.update_user_count()
        return HttpResponseRedirect(reverse('problem_list'))

    def ask_for_access_code(self, form=None):
        contest = self.object
        wrong_code = False
        if form:
            if form.is_valid():
                if form.cleaned_data['access_code'] == contest.access_code:
                    return self.join_contest(self.request, form.cleaned_data['access_code'])
                wrong_code = True
        else:
            form = ContestAccessCodeForm()
        return render(self.request, 'contest/access_code.html', {
            'form': form, 'wrong_code': wrong_code,
            'title': _('Enter access code for "%s"') % contest.name,
        })


class ContestLeave(LoginRequiredMixin, ContestMixin, BaseDetailView):
    def post(self, request, *args, **kwargs):
        contest = self.get_object()

        profile = request.user.profile
        if profile.current_contest is None or profile.current_contest.contest_id != contest.id:
            return generic_message(request, _('No such contest'),
                                   _('You are not in contest "%s".') % contest.key, 404)

         
        profile.remove_contest()
        return HttpResponseRedirect(reverse('contest_view', args=(contest.key,)))


ContestDay = namedtuple('ContestDay', 'date weekday is_pad is_today starts ends oneday')


class ContestCalendar(TitleMixin, ContestListMixin, TemplateView):
    firstweekday = SUNDAY
    weekday_classes = ['sun', 'mon', 'tue', 'wed', 'thu', 'fri', 'sat']
    template_name = 'contest/calendar.html'

    def get(self, request, *args, **kwargs):
        try:
            self.year = int(kwargs['year'])
            self.month = int(kwargs['month'])
        except (KeyError, ValueError):
            raise ImproperlyConfigured(_('ContestCalendar requires integer year and month'))
        self.today = timezone.now().date()
        return self.render()

    def render(self):
        context = self.get_context_data()
        return self.render_to_response(context)

    def get_contest_data(self, start, end):
        end += timedelta(days=1)
        contests = self.get_queryset().filter(Q(start_time__gte=start, start_time__lt=end) |
                                              Q(end_time__gte=start, end_time__lt=end)).defer('description')
        starts, ends, oneday = (defaultdict(list) for i in xrange(3))
        for contest in contests:
            start_date = timezone.localtime(contest.start_time).date()
            end_date = timezone.localtime(contest.end_time).date()
            if start_date == end_date:
                oneday[start_date].append(contest)
            else:
                starts[start_date].append(contest)
                ends[end_date].append(contest)
        return starts, ends, oneday

    def get_table(self):
        calendar = Calendar(self.firstweekday).monthdatescalendar(self.year, self.month)
        starts, ends, oneday = self.get_contest_data(make_aware(datetime.combine(calendar[0][0], time.min)),
                                                     make_aware(datetime.combine(calendar[-1][-1], time.min)))
        return [[ContestDay(
            date=date, weekday=self.weekday_classes[weekday], is_pad=date.month != self.month,
            is_today=date == self.today, starts=starts[date], ends=ends[date], oneday=oneday[date],
        ) for weekday, date in enumerate(week)] for week in calendar]

    def get_context_data(self, **kwargs):
        context = super(ContestCalendar, self).get_context_data(**kwargs)

        try:
            month = date(self.year, self.month, 1)
        except ValueError:
            raise Http404()
        else:
            context['title'] = _('Contests in %(month)s') % {'month': date_filter(month, _("F Y"))}

        dates = Contest.contests_list(self.request.user).aggregate(min=Min('start_time'), max=Max('end_time'))
        min_month = (self.today.year, self.today.month)
        if dates['min'] is not None:
            min_month = dates['min'].year, dates['min'].month
        max_month = (self.today.year, self.today.month)
        if dates['max'] is not None:
            max_month = max((dates['max'].year, dates['max'].month), (self.today.year, self.today.month))

        month = (self.year, self.month)
        if month < min_month or month > max_month:
            # 404 is valid because it merely declares the lack of existence, without any reason
            raise Http404()

        context['now'] = timezone.now()
        context['calendar'] = self.get_table()

        if month > min_month:
            context['prev_month'] = date(self.year - (self.month == 1), 12 if self.month == 1 else self.month - 1, 1)
        else:
            context['prev_month'] = None

        if month < max_month:
            context['next_month'] = date(self.year + (self.month == 12), 1 if self.month == 12 else self.month + 1, 1)
        else:
            context['next_month'] = None
        return context


class CachedContestCalendar(ContestCalendar):
    def render(self):
        key = 'contest_cal:%d:%d' % (self.year, self.month)
        cached = cache.get(key)
        if cached is not None:
            return HttpResponse(cached)
        response = super(CachedContestCalendar, self).render()
        response.render()
        cached.set(key, response.content)
        return response

ContestRankingProfile = namedtuple(
    'ContestRankingProfile',
    'id user css_class username points cumtime organization participation '
    'participation_rating problem_cells result_cell'
)

<<<<<<< HEAD
BestSolutionData = namedtuple('BestSolutionData', 'code points bonus time state is_pretested')
=======
ContestRankingProfile = namedtuple(
    'ContestRankingProfile',
    'id user css_class username points cumtime organization participation '
    'participation_rating problem_cells result_cell'
)

BestSolutionData = namedtuple('BestSolutionData', 'code points time state is_pretested')
>>>>>>> ca2efa1c


def make_contest_ranking_profile(contest, participation, contest_problems):
    user = participation.user
    return ContestRankingProfile(
        id=user.id,
        user=user.user,
        css_class=user.css_class,
        username=user.username,
        points=participation.score,
        cumtime=participation.cumtime,
        organization=user.organization,
        participation_rating=participation.rating.rating if hasattr(participation, 'rating') else None,
        problem_cells=[contest.format.display_user_problem(participation, contest_problem)
                       for contest_problem in contest_problems],
        result_cell=contest.format.display_participation_result(participation),
        participation=participation,
    )


def base_contest_ranking_list(contest, problems, queryset):
    return [make_contest_ranking_profile(contest, participation, problems) for participation in
            queryset.select_related('user__user', 'rating').defer('user__about', 'user__organizations__about')]


def contest_ranking_list(contest, problems):
<<<<<<< HEAD
    return base_contest_ranking_list(contest, problems, contest.users.filter(virtual=0, user__is_unlisted=False)
                                                                     .prefetch_related('user__organizations')
                                                                     .annotate(submission_count=Count('submission'))
                                                                     .order_by('-score', 'cumtime', '-submission_count'))
=======
    return base_contest_ranking_list(contest, problems, contest.users.filter(virtual=0)
                                     .prefetch_related('user__organizations')
                                     .order_by('-score', 'cumtime'))
>>>>>>> ca2efa1c


def get_contest_ranking_list(request, contest, participation=None, ranking_list=contest_ranking_list,
                             show_current_virtual=True, ranker=ranker):
    problems = list(contest.contest_problems.select_related('problem').defer('problem__description').order_by('order'))

<<<<<<< HEAD
    if contest.hide_scoreboard and contest.is_in_contest(request.user):
=======
    if contest.hide_scoreboard and contest.is_in_contest(request):
>>>>>>> ca2efa1c
        return ([(_('???'), make_contest_ranking_profile(contest, request.user.profile.current_contest, problems))],
                problems)

    users = ranker(ranking_list(contest, problems), key=attrgetter('points', 'cumtime'))

    if show_current_virtual:
        if participation is None and request.user.is_authenticated:
            participation = request.user.profile.current_contest
            if participation is None or participation.contest_id != contest.id:
                participation = None
        if participation is not None and participation.virtual:
            users = chain([('-', make_contest_ranking_profile(contest, participation, problems))], users)
    return users, problems


def contest_ranking_ajax(request, contest, participation=None):
    contest, exists = _find_contest(request, contest)
    if not exists:
        return HttpResponseBadRequest('Invalid contest', content_type='text/plain')

    if not contest.can_see_scoreboard(request.user):
        raise Http404()

    users, problems = get_contest_ranking_list(request, contest, participation)
    return render(request, 'contest/ranking-table.html', {
        'users': users,
        'problems': problems,
        'contest': contest,
        'has_rating': contest.ratings.exists(),
    })


def contest_ranking_view(request, contest, participation=None):
    if not contest.can_see_scoreboard(request.user):
        raise Http404()

    users, problems = get_contest_ranking_list(request, contest, participation)

    context = {
        'users': users,
        'title': _('%s Rankings') % contest.name,
        'content_title': contest.name,
        'problems': problems,
        'contest': contest,
        'last_msg': event.last(),
        'has_rating': contest.ratings.exists(),
        'tab': 'ranking',
    }

    # TODO: use ContestMixin when this becomes a class-based view
    if request.user.is_authenticated:
        profile = request.user.profile
        in_contest = context['in_contest'] = (profile.current_contest is not None and
                                              profile.current_contest.contest == contest)
        if in_contest:
            context['participation'] = profile.current_contest
            context['participating'] = True
        else:
            try:
                context['participation'] = profile.contest_history.get(contest=contest, virtual=0)
            except ContestParticipation.DoesNotExist:
                context['participating'] = False
                context['participation'] = None
            else:
                context['participating'] = True
    else:
        context['participating'] = False
        context['participation'] = None
        context['in_contest'] = False
    context['now'] = timezone.now()

    return render(request, 'contest/ranking.html', context)


def contest_ranking(request, contest):
    contest, exists = _find_contest(request, contest)
    if not exists:
        return contest
    return contest_ranking_view(request, contest)


def base_participation_list(request, contest, profile):
    contest, exists = _find_contest(request, contest)
    if not exists:
        return contest
    if not contest.can_see_scoreboard(request.user):
        raise Http404()

    req_username = request.user.username if request.user.is_authenticated else None
    prof_username = profile.user.username

    queryset = contest.users.filter(user=profile, virtual__gte=0).order_by('-virtual')
    live_link = format_html(u'<a href="{2}#!{1}">{0}</a>', _('Live'), prof_username,
                            reverse('contest_ranking', args=[contest.key]))
    users, problems = get_contest_ranking_list(
        request, contest, show_current_virtual=False,
        ranking_list=partial(base_contest_ranking_list, queryset=queryset),
        ranker=lambda users, key: ((user.participation.virtual or live_link, user) for user in users))
    return render(request, 'contest/ranking.html', {
        'users': users,
        'title': _('Your participation in %s') % contest.name if req_username == prof_username else
        _("%s's participation in %s") % (prof_username, contest.name),
        'content_title': contest.name,
        # 'subtitle': _('Your participation') if req_username == prof_username else _(
        #    "%s's participation") % prof_username,
        'problems': problems,
        'contest': contest,
        'last_msg': event.last(),
        'has_rating': False,
        'now': timezone.now(),
        'rank_header': _('Participation'),
        'tab': 'participation',
    })


@login_required
def own_participation_list(request, contest):
    return base_participation_list(request, contest, request.user.profile)


def participation_list(request, contest, user):
    return base_participation_list(request, contest, get_object_or_404(Profile, user__username=user))


class ContestTagDetailAjax(DetailView):
    model = ContestTag
    slug_field = slug_url_kwarg = 'name'
    context_object_name = 'tag'
    template_name = 'contest/tag-ajax.html'


class ContestTagDetail(TitleMixin, ContestTagDetailAjax):
    template_name = 'contest/tag.html'

    def get_title(self):
        return _('Contest tag: %s') % self.object.name

@require_POST
@login_required
@permission_required('judge.clone_contest')
def clone_contest(request, contest):
    contest = get_object_or_404(Contest, key=contest)
    if not contest.is_accessible_by(request.user):
        raise Http404()

    tags = contest.tags.all()
    organizations = contest.organizations.all()
    
    contest.pk = None
    contest.is_public = False
    contest.freeze_submissions = False
    contest.user_count = 0
    contest.key += '_clone'
    try:
        contest.save()
    except IntegrityError:
        key = contest.key
        for i in count(1):
            contest.key = '%s%d' % (key, i)
            try:
                contest.save()
            except IntegrityError:
                pass
            else:
                break
    contest.organizers.add(request.user.profile)
    contest.organizations = organizations
    contest.tags = tags
    contest.save()
    return HttpResponseRedirect(reverse('admin:judge_contest_change', args=(contest.id,))) <|MERGE_RESOLUTION|>--- conflicted
+++ resolved
@@ -12,11 +12,7 @@
 from django.core.exceptions import ObjectDoesNotExist, ImproperlyConfigured
 from django.core.urlresolvers import reverse
 from django.db import IntegrityError
-<<<<<<< HEAD
 from django.db.models import Q, Min, Max, Sum, Case, Count, When, IntegerField
-=======
-from django.db.models import Q, Min, Max, Sum, Case, When, IntegerField
->>>>>>> ca2efa1c
 from django.http import HttpResponseRedirect, HttpResponseBadRequest, Http404, HttpResponse
 from django.shortcuts import render, get_object_or_404
 from django.template.defaultfilters import date as date_filter
@@ -38,11 +34,8 @@
 from judge.utils.opengraph import generate_opengraph
 from judge.utils.ranker import ranker
 from judge.utils.views import DiggPaginatorMixin, TitleMixin, generic_message
-<<<<<<< HEAD
 from functools import partial
 from itertools import chain
-=======
->>>>>>> ca2efa1c
 
 __all__ = ['ContestList', 'ContestDetail', 'contest_ranking', 'ContestRegister', 'ContestJoin', 'ContestLeave', 'ContestCalendar',
            'contest_ranking_ajax', 'participation_list', 'own_participation_list', 'get_contest_ranking_list',
@@ -62,22 +55,7 @@
 
 class ContestListMixin(object):
     def get_queryset(self):
-<<<<<<< HEAD
         return Contest.contests_list(self.request.user)
-=======
-        queryset = Contest.objects.all()
-        if not self.request.user.has_perm('judge.see_private_contest'):
-            q = Q(is_public=True)
-            if self.request.user.is_authenticated:
-                q |= Q(organizers=self.request.user.profile)
-            queryset = queryset.filter(q)
-        if not self.request.user.has_perm('judge.edit_all_contest'):
-            q = Q(is_private=False)
-            if self.request.user.is_authenticated:
-                q |= Q(organizations__in=self.request.user.profile.organizations.all())
-            queryset = queryset.filter(q)
-        return queryset.distinct()
->>>>>>> ca2efa1c
 
 
 class ContestList(DiggPaginatorMixin, TitleMixin, ContestListMixin, ListView):
@@ -96,16 +74,12 @@
             .order_by('-start_time', 'key').prefetch_related('tags', 'organizations', 'organizers')
 
     def get_queryset(self):
-<<<<<<< HEAD
         queryset = self._get_queryset().filter(end_time__lt=self._now)
         self.has_past_contests = queryset.exists()
         if 'search' in self.request.GET:
             self.search_query = query = ' '.join(self.request.GET.getlist('search')).strip()
             queryset = queryset.filter(Q(key__icontains=query) | Q(name__icontains=query))
         return queryset
-=======
-        return self._get_queryset().filter(end_time__lt=self._now)
->>>>>>> ca2efa1c
 
     def get_context_data(self, **kwargs):
         context = super(ContestList, self).get_context_data(**kwargs)
@@ -129,11 +103,8 @@
         context['current_contests'] = present
         context['future_contests'] = future
         context['now'] = self._now
-<<<<<<< HEAD
         context['search_query'] = self.search_query
         context['has_past_contests'] = self.has_past_contests
-=======
->>>>>>> ca2efa1c
         context['first_page_href'] = '.'
         return context
 
@@ -522,23 +493,15 @@
         cached.set(key, response.content)
         return response
 
+
 ContestRankingProfile = namedtuple(
     'ContestRankingProfile',
     'id user css_class username points cumtime organization participation '
     'participation_rating problem_cells result_cell'
 )
 
-<<<<<<< HEAD
+
 BestSolutionData = namedtuple('BestSolutionData', 'code points bonus time state is_pretested')
-=======
-ContestRankingProfile = namedtuple(
-    'ContestRankingProfile',
-    'id user css_class username points cumtime organization participation '
-    'participation_rating problem_cells result_cell'
-)
-
-BestSolutionData = namedtuple('BestSolutionData', 'code points time state is_pretested')
->>>>>>> ca2efa1c
 
 
 def make_contest_ranking_profile(contest, participation, contest_problems):
@@ -565,27 +528,17 @@
 
 
 def contest_ranking_list(contest, problems):
-<<<<<<< HEAD
     return base_contest_ranking_list(contest, problems, contest.users.filter(virtual=0, user__is_unlisted=False)
                                                                      .prefetch_related('user__organizations')
                                                                      .annotate(submission_count=Count('submission'))
                                                                      .order_by('-score', 'cumtime', '-submission_count'))
-=======
-    return base_contest_ranking_list(contest, problems, contest.users.filter(virtual=0)
-                                     .prefetch_related('user__organizations')
-                                     .order_by('-score', 'cumtime'))
->>>>>>> ca2efa1c
 
 
 def get_contest_ranking_list(request, contest, participation=None, ranking_list=contest_ranking_list,
                              show_current_virtual=True, ranker=ranker):
     problems = list(contest.contest_problems.select_related('problem').defer('problem__description').order_by('order'))
 
-<<<<<<< HEAD
     if contest.hide_scoreboard and contest.is_in_contest(request.user):
-=======
-    if contest.hide_scoreboard and contest.is_in_contest(request):
->>>>>>> ca2efa1c
         return ([(_('???'), make_contest_ranking_profile(contest, request.user.profile.current_contest, problems))],
                 problems)
 
