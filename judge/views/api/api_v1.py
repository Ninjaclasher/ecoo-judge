--- conflicted
+++ resolved
@@ -153,14 +153,11 @@
 
 
 def api_v1_user_list(request):
-<<<<<<< HEAD
-    user = get_request_user(request)
-
-    if not user.is_authenticated or user.profile.is_contest_account:
-        return JsonResponse({})
-
-=======
->>>>>>> 2ed9213d
+    user = get_request_user(request)
+
+    if not user.is_authenticated or user.profile.is_contest_account:
+        return JsonResponse({})
+
     queryset = Profile.objects.filter(is_unlisted=False).values_list('user__username', 'points', 'display_rank')
     return JsonResponse({username: {
         'points': points,
