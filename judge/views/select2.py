--- conflicted
+++ resolved
@@ -60,13 +60,8 @@
 
 class ContestSelect2View(Select2View):
     def get_queryset(self):
-<<<<<<< HEAD
-        return Contest.contests_list(self.request.user) \
-                      .filter(Q(key__icontains=self.term) | Q(name__icontains=self.term)).distinct()
-=======
         return Contest.get_visible_contests(self.request.user) \
                       .filter(Q(key__icontains=self.term) | Q(name__icontains=self.term))
->>>>>>> 7f9d258c
 
 
 class CommentSelect2View(Select2View):
