--- conflicted
+++ resolved
@@ -250,9 +250,6 @@
     def get_queryset(self):
         queryset = self._get_queryset()
         if not self.in_contest:
-<<<<<<< HEAD
-            queryset = queryset.filter(problem__in=list(Problem.get_visible_problems(self.request.user)))
-=======
             user = self.request.user
             # Should remain a copy of `Problem.get_visible_problems`
             if not user.is_authenticated:
@@ -269,7 +266,13 @@
                 q |= Q(problem__curators=user.profile)
                 q |= Q(problem__testers=user.profile)
                 queryset = queryset.filter(q)
->>>>>>> e4ef92ed
+            elif not user.has_perm('judge.see_restricted_problem'):
+                q = Q(problem__is_public=True) | Q(problem__is_restricted=False)
+                q |= Q(problem__authors=user.profile)
+                q |= Q(problem__curators=user.profile)
+                q |= Q(problem__testers=user.profile)
+                queryset = queryset.filter(q)
+
         return queryset
 
     def get_my_submissions_page(self):
