--- conflicted
+++ resolved
@@ -29,17 +29,10 @@
 
 def submission_related(queryset):
     return queryset.select_related('user__user', 'problem', 'language') \
-<<<<<<< HEAD
         .only('id', 'user__user__username', 'user__display_rank', 'problem__name',
-              'problem__code', 'problem__is_public', 'problem__authors__id',
-              'problem__curators__id', 'language__short_name', 'language__key', 'date', 'time', 'memory',
-              'points', 'result', 'status', 'case_points', 'case_total', 'current_testcase', 'contest_object')
-=======
-        .only('id', 'user__user__username', 'user__display_rank', 'user__rating', 'problem__name',
-              'problem__code', 'problem__is_public', 'problem__is_restricted', 'language__short_name',
+              'problem__code', 'problem__is_public', 'language__short_name',
               'language__key', 'date', 'time', 'memory', 'points', 'result', 'status', 'case_points',
               'case_total', 'current_testcase', 'contest_object')
->>>>>>> 2a85612d
 
 
 class SubmissionMixin(object):
