import json
from operator import attrgetter

from django.contrib.auth.mixins import LoginRequiredMixin
from django.core.cache import cache
from django.core.exceptions import ObjectDoesNotExist, PermissionDenied, ImproperlyConfigured
from django.db.models import Prefetch, Q
from django.http import Http404, HttpResponse, HttpResponseRedirect, HttpResponseBadRequest, JsonResponse
from django.shortcuts import render, get_object_or_404
from django.urls import reverse
from django.utils import timezone
from django.utils.functional import cached_property
from django.utils.html import format_html, escape
from django.utils.safestring import mark_safe
from django.utils.translation import gettext as _, gettext_lazy
from django.views.decorators.http import require_POST
from django.views.generic import ListView, DetailView

from judge import event_poster as event
from judge.highlight_code import highlight_code
from judge.models import Problem, Submission, Profile, Contest, ProblemTranslation, Language
from judge.utils.problems import get_result_data, user_completed_ids, user_authored_ids, user_editable_ids
from judge.utils.raw_sql import use_straight_join
from judge.utils.views import TitleMixin, DiggPaginatorMixin


def submission_related(queryset):
    return queryset.select_related('user__user', 'problem', 'language') \
        .only('id', 'user__user__username', 'user__display_rank', 'user__rating', 'problem__name',
              'problem__code', 'problem__is_public', 'problem__is_restricted', 'problem__authors__id',
              'problem__curators__id', 'language__short_name', 'language__key', 'date', 'time', 'memory',
              'points', 'result', 'status', 'case_points', 'case_total', 'current_testcase')


class SubmissionMixin(object):
    model = Submission
    context_object_name = 'submission'
    pk_url_kwarg = 'submission'


class SubmissionDetailBase(LoginRequiredMixin, TitleMixin, SubmissionMixin, DetailView):
    def get_object(self, queryset=None):
        submission = super(SubmissionDetailBase, self).get_object(queryset)
        if submission.is_accessible_by(self.request.user):
            return submission
        raise PermissionDenied()

    def get_title(self):
        submission = self.object
        return _('Submission of %(problem)s by %(user)s') % {
            'problem': submission.problem.translated_name(self.request.LANGUAGE_CODE),
            'user': submission.user.user.username
        }

    def get_content_title(self):
        submission = self.object
        return mark_safe(escape(_('Submission of %(problem)s by %(user)s')) % {
            'problem': format_html('<a href="{0}">{1}</a>',
                                   reverse('problem_detail', args=[submission.problem.code]),
                                   submission.problem.translated_name(self.request.LANGUAGE_CODE)),
            'user': format_html('<a href="{0}">{1}</a>',
                                reverse('user_page', args=[submission.user.user.username]),
                                submission.user.user.username),
        })


class SubmissionSource(SubmissionDetailBase):
    template_name = 'submission/source.html'

    def get_queryset(self):
        return super().get_queryset().select_related('source')

    def get_context_data(self, **kwargs):
        context = super(SubmissionSource, self).get_context_data(**kwargs)
        submission = self.object
        context['raw_source'] = submission.source.source.rstrip('\n')
        context['highlighted_source'] = highlight_code(submission.source.source, submission.language.pygments)
        return context


def make_batch(batch, cases):
    result = {'id': batch, 'cases': cases}
    if batch:
        result['points'] = min(map(attrgetter('points'), cases))
        result['total'] = max(map(attrgetter('total'), cases))
        result['last_case'] = next((case for case in cases if case.status != 'AC'), cases[0])
    return result


def group_test_cases(cases):
    result = []
    buf = []
    last = None
    for case in cases:
        if case.batch != last and buf:
            result.append(make_batch(last, buf))
            buf = []
        buf.append(case)
        last = case.batch
    if buf:
        result.append(make_batch(last, buf))
    return result


class SubmissionStatus(SubmissionDetailBase):
    template_name = 'submission/status.html'

    def get_context_data(self, **kwargs):
        context = super(SubmissionStatus, self).get_context_data(**kwargs)
        submission = self.object
        context['last_msg'] = event.last()
        context['batches'] = group_test_cases(submission.test_cases.all())
        context['time_limit'] = submission.problem.time_limit
        try:
            lang_limit = submission.problem.language_limits.get(language=submission.language)
        except ObjectDoesNotExist:
            pass
        else:
            context['time_limit'] = lang_limit.time_limit
        return context


class SubmissionTestCaseQuery(SubmissionStatus):
    template_name = 'submission/status-testcases.html'

    def get(self, request, *args, **kwargs):
        if 'id' not in request.GET or not request.GET['id'].isdigit():
            return HttpResponseBadRequest()
        self.kwargs[self.pk_url_kwarg] = kwargs[self.pk_url_kwarg] = int(request.GET['id'])
        return super(SubmissionTestCaseQuery, self).get(request, *args, **kwargs)


class SubmissionSourceRaw(SubmissionSource):
    def get(self, request, *args, **kwargs):
        submission = self.get_object()
        return HttpResponse(submission.source.source, content_type='text/plain')


@require_POST
def abort_submission(request, submission):
    submission = get_object_or_404(Submission, id=int(submission))
    if not submission.is_accessible_by(request.user):
        raise Http404()
    if (submission.was_rejudged or request.user.profile != submission.user) and not request.user.has_perm('abort_any_submission'):
        raise PermissionDenied()
    submission.abort()
    return HttpResponseRedirect(reverse('submission_status', args=(submission.id,)))


class SubmissionsListBase(DiggPaginatorMixin, TitleMixin, ListView):
    model = Submission
    paginate_by = 50
    show_problem = True
    title = gettext_lazy('All submissions')
    content_title = gettext_lazy('All submissions')
    tab = 'all_submissions_list'
    template_name = 'submission/list.html'
    context_object_name = 'submissions'
    first_page_href = None

    def get_result_data(self):
        result = self._get_result_data()
        for category in result['categories']:
            category['name'] = _(category['name'])
        return result

    def _get_result_data(self):
        return get_result_data(self.get_queryset().order_by())

    def access_check(self, request):
        pass

    @cached_property
    def in_contest(self):
        return self.request.user.is_authenticated and self.request.user.profile.current_contest is not None

    @cached_property
    def contest(self):
        return self.request.user.profile.current_contest.contest

    def _get_queryset(self):
        queryset = Submission.objects.all()
        use_straight_join(queryset)
        queryset = submission_related(queryset.order_by('-id'))
        if self.show_problem:
            queryset = queryset.prefetch_related(Prefetch('problem__translations',
                                                          queryset=ProblemTranslation.objects.filter(
                                                              language=self.request.LANGUAGE_CODE), to_attr='_trans'))
        if self.in_contest:
            queryset = queryset.filter(contest__participation__contest_id=self.contest.id)
            if self.contest.hide_scoreboard and self.contest.is_in_contest(self.request.user):
                queryset = queryset.filter(contest__participation__user=self.request.profile)
        else:
            queryset = queryset.select_related('contest__participation__contest') \
                .defer('contest__participation__contest__description')

            filter = Q(contest=None)
            # Show submissions for any contest that is finished
            filter |= Q(contest__participation__contest__end_time__lte=timezone.now())
            # Show submissions for any contest you can edit
            filter |= Q(contest__participation__contest__organizers=self.request.profile)
            # Show submissions if you can see all contests
            if not self.request.user.has_perm('judge.see_private_contest'):
<<<<<<< HEAD
                filter |= Q(contest__participation__contest__hide_scoreboard=False)

            queryset = queryset.filter(filter)
=======
                queryset = queryset.exclude(contest_object_id__in=Contest.objects.filter(hide_scoreboard=True))
>>>>>>> 2198d7c5

        if self.selected_languages:
            queryset = queryset.filter(language_id__in=Language.objects.filter(key__in=self.selected_languages))
        if self.selected_statuses:
            queryset = queryset.filter(result__in=self.selected_statuses)

        return queryset

    def get_queryset(self):
        queryset = self._get_queryset()
        if not self.in_contest:
            if not self.request.user.has_perm('judge.see_private_problem'):
                queryset = queryset.filter(problem__is_public=True)
            elif not self.request.user.has_perm('judge.see_restricted_problem'):
                queryset = queryset.exclude(problem__is_restricted=True, problem__is_public=False)

            if not self.request.user.has_perm('judge.see_organization_problem'):
                filter = Q(problem__is_organization_private=False)
                if self.request.user.is_authenticated:
                    filter |= Q(problem__organizations__in=self.request.profile.organizations.all())
                queryset = queryset.filter(filter)
        return queryset

    def get_my_submissions_page(self):
        return None

    def get_all_submissions_page(self):
        return reverse('all_submissions')

    def get_searchable_status_codes(self):
        hidden_codes = ['SC']
        if not self.request.user.is_superuser and not self.request.user.is_staff:
            hidden_codes += ['IE']
        return [(key, value) for key, value in Submission.RESULT if key not in hidden_codes]

    def get_context_data(self, **kwargs):
        context = super(SubmissionsListBase, self).get_context_data(**kwargs)
        authenticated = self.request.user.is_authenticated
        context['dynamic_update'] = False
        context['show_problem'] = self.show_problem
        context['completed_problem_ids'] = user_completed_ids(self.request.user.profile) if authenticated else []
        context['authored_problem_ids'] = user_authored_ids(self.request.user.profile) if authenticated else []
        context['editable_problem_ids'] = user_editable_ids(self.request.user.profile) if authenticated else []

        context['all_languages'] = Language.objects.all().values_list('key', 'name')
        context['selected_languages'] = self.selected_languages

        context['all_statuses'] = self.get_searchable_status_codes()
        context['selected_statuses'] = self.selected_statuses

        context['results_json'] = mark_safe(json.dumps(self.get_result_data()))

        context['page_suffix'] = suffix = ('?' + self.request.GET.urlencode()) if self.request.GET else ''
        context['first_page_href'] = (self.first_page_href or '.') + suffix
        context['my_submissions_link'] = self.get_my_submissions_page()
        context['all_submissions_link'] = self.get_all_submissions_page()
        context['tab'] = self.tab
        return context

    def get(self, request, *args, **kwargs):
        check = self.access_check(request)
        if check is not None:
            return check

        self.selected_languages = set(request.GET.getlist('language'))
        self.selected_statuses = set(request.GET.getlist('status'))

        if 'results' in request.GET:
            return JsonResponse(self.get_result_data())

        return super(SubmissionsListBase, self).get(request, *args, **kwargs)


class UserMixin(object):
    def get(self, request, *args, **kwargs):
        if 'user' not in kwargs:
            raise ImproperlyConfigured('Must pass a user')
        self.profile = get_object_or_404(Profile, user__username=kwargs['user'])
        self.username = kwargs['user']
        return super(UserMixin, self).get(request, *args, **kwargs)


class ConditionalUserTabMixin(object):
    def get_context_data(self, **kwargs):
        context = super(ConditionalUserTabMixin, self).get_context_data(**kwargs)
        if self.request.user.is_authenticated and self.request.user.profile == self.profile:
            context['tab'] = 'my_submissions_tab'
        else:
            context['tab'] = 'user_submissions_tab'
            context['tab_username'] = self.profile.user.username
        return context


class AllUserSubmissions(ConditionalUserTabMixin, UserMixin, SubmissionsListBase):
    def get_queryset(self):
        return super(AllUserSubmissions, self).get_queryset().filter(user_id=self.profile.id)

    def get_title(self):
        if self.request.user.is_authenticated and self.request.user.profile == self.profile:
            return _('All my submissions')
        return _('All submissions by %s') % self.username

    def get_content_title(self):
        if self.request.user.is_authenticated and self.request.user.profile == self.profile:
            return format_html('All my submissions')
        return format_html('All submissions by <a href="{1}">{0}</a>', self.username,
                           reverse('user_page', args=[self.username]))

    def get_my_submissions_page(self):
        if self.request.user.is_authenticated:
            return reverse('all_user_submissions', kwargs={'user': self.request.user.username})

    def get_context_data(self, **kwargs):
        context = super(AllUserSubmissions, self).get_context_data(**kwargs)
        context['dynamic_update'] = context['page_obj'].number == 1
        context['dynamic_user_id'] = self.profile.id
        context['last_msg'] = event.last()
        return context


class ProblemSubmissionsBase(SubmissionsListBase):
    show_problem = False
    dynamic_update = True
    check_contest_in_access_check = True

    def get_queryset(self):
        if self.in_contest and not self.contest.contest_problems.filter(problem_id=self.problem.id).exists():
            raise Http404()
        return super(ProblemSubmissionsBase, self)._get_queryset().filter(problem_id=self.problem.id)

    def get_title(self):
        return _('All submissions for %s') % self.problem_name

    def get_content_title(self):
        return format_html('All submissions for <a href="{1}">{0}</a>', self.problem_name,
                           reverse('problem_detail', args=[self.problem.code]))

    def access_check_contest(self, request):
        if self.in_contest and not self.contest.can_see_scoreboard(request.user):
            raise Http404()

    def access_check(self, request):
        if not self.problem.is_accessible_by(request.user):
            raise Http404()

        if self.check_contest_in_access_check:
            self.access_check_contest(request)

    def get(self, request, *args, **kwargs):
        if 'problem' not in kwargs:
            raise ImproperlyConfigured(_('Must pass a problem'))
        self.problem = get_object_or_404(Problem, code=kwargs['problem'])
        self.problem_name = self.problem.translated_name(self.request.LANGUAGE_CODE)
        return super(ProblemSubmissionsBase, self).get(request, *args, **kwargs)

    def get_all_submissions_page(self):
        return reverse('chronological_submissions', kwargs={'problem': self.problem.code})

    def get_context_data(self, **kwargs):
        context = super(ProblemSubmissionsBase, self).get_context_data(**kwargs)
        if self.dynamic_update:
            context['dynamic_update'] = context['page_obj'].number == 1
            context['dynamic_problem_id'] = self.problem.id
            context['last_msg'] = event.last()
        context['best_submissions_link'] = reverse('ranked_submissions', kwargs={'problem': self.problem.code})
        return context


class ProblemSubmissions(ProblemSubmissionsBase):
    def get_my_submissions_page(self):
        if self.request.user.is_authenticated:
            return reverse('user_submissions', kwargs={'problem': self.problem.code,
                                                       'user': self.request.user.username})


class UserProblemSubmissions(ConditionalUserTabMixin, UserMixin, ProblemSubmissions):
    check_contest_in_access_check = False

    @cached_property
    def is_own(self):
        return self.request.user.is_authenticated and self.request.user.profile == self.profile

    def access_check(self, request):
        super(UserProblemSubmissions, self).access_check(request)

        if not self.is_own:
            self.access_check_contest(request)

    def get_queryset(self):
        return super(UserProblemSubmissions, self).get_queryset().filter(user_id=self.profile.id)

    def get_title(self):
        if self.is_own:
            return _("My submissions for %(problem)s") % {'problem': self.problem_name}
        return _("%(user)s's submissions for %(problem)s") % {'user': self.username, 'problem': self.problem_name}

    def get_content_title(self):
        if self.request.user.is_authenticated and self.request.user.profile == self.profile:
            return format_html('''My submissions for <a href="{3}">{2}</a>''',
                               self.username, reverse('user_page', args=[self.username]),
                               self.problem_name, reverse('problem_detail', args=[self.problem.code]))
        return format_html('''<a href="{1}">{0}</a>'s submissions for <a href="{3}">{2}</a>''',
                           self.username, reverse('user_page', args=[self.username]),
                           self.problem_name, reverse('problem_detail', args=[self.problem.code]))

    def get_context_data(self, **kwargs):
        context = super(UserProblemSubmissions, self).get_context_data(**kwargs)
        context['dynamic_user_id'] = self.profile.id
        return context


def single_submission(request, submission_id, show_problem=True):
    request.no_profile_update = True
    authenticated = request.user.is_authenticated
    submission = get_object_or_404(submission_related(Submission.objects.all()), id=int(submission_id))

    if not submission.problem.is_accessible_by(request.user):
        raise Http404()

    return render(request, 'submission/row.html', {
        'submission': submission,
        'authored_problem_ids': user_authored_ids(request.user.profile) if authenticated else [],
        'completed_problem_ids': user_completed_ids(request.user.profile) if authenticated else [],
        'editable_problem_ids': user_editable_ids(request.user.profile) if authenticated else [],
        'show_problem': show_problem,
        'problem_name': show_problem and submission.problem.translated_name(request.LANGUAGE_CODE),
        'profile_id': request.user.profile.id if authenticated else 0,
    })


def single_submission_query(request):
    request.no_profile_update = True
    if 'id' not in request.GET or not request.GET['id'].isdigit():
        return HttpResponseBadRequest()
    try:
        show_problem = int(request.GET.get('show_problem', '1'))
    except ValueError:
        return HttpResponseBadRequest()
    return single_submission(request, int(request.GET['id']), bool(show_problem))


class AllSubmissions(SubmissionsListBase):
    stats_update_interval = 3600

    def get_my_submissions_page(self):
        if self.request.user.is_authenticated:
            return reverse('all_user_submissions', kwargs={'user': self.request.user.username})

    def get_context_data(self, **kwargs):
        context = super(AllSubmissions, self).get_context_data(**kwargs)
        context['dynamic_update'] = context['page_obj'].number == 1
        context['last_msg'] = event.last()
        context['stats_update_interval'] = self.stats_update_interval
        return context

    def _get_result_data(self):
        if self.in_contest or self.selected_languages or self.selected_statuses:
            return super(AllSubmissions, self)._get_result_data()

        key = 'global_submission_result_data'
        result = cache.get(key)
        if result:
            return result
        result = super(AllSubmissions, self)._get_result_data()
        cache.set(key, result, self.stats_update_interval)
        return result


class ForceContestMixin(object):
    @property
    def in_contest(self):
        return True

    @property
    def contest(self):
        return self._contest

    def access_check(self, request):
        #super(ForceContestMixin, self).access_check(request)

        if not request.user.has_perm('judge.see_private_contest'):
            if not self.contest.is_visible:
                raise Http404()
            if self.contest.start_time is not None and self.contest.start_time > timezone.now():
                raise Http404()

    def get_problem_number(self, problem):
        return self.contest.contest_problems.select_related('problem').get(problem=problem).order

    def get(self, request, *args, **kwargs):
        if 'contest' not in kwargs:
            raise ImproperlyConfigured(_('Must pass a contest'))
        self._contest = get_object_or_404(Contest, key=kwargs['contest'])
        return super(ForceContestMixin, self).get(request, *args, **kwargs)


class UserContestSubmissions(ForceContestMixin, UserProblemSubmissions):
    def get_title(self):
        if self.problem.is_accessible_by(self.request.user):
            return "%s's submissions for %s in %s" % (self.username, self.problem_name, self.contest.name)
        return "%s's submissions for problem %s in %s" % (
            self.username, self.get_problem_number(self.problem), self.contest.name)

    def access_check(self, request):
        super(UserContestSubmissions, self).access_check(request)
        if not self.contest.users.filter(user_id=self.profile.id).exists():
            raise Http404()

    def get_content_title(self):
        if self.problem.is_accessible_by(self.request.user):
            return format_html(_('<a href="{1}">{0}</a>\'s submissions for '
                                 '<a href="{3}">{2}</a> in <a href="{5}">{4}</a>'),
                               self.username, reverse('user_page', args=[self.username]),
                               self.problem_name, reverse('problem_detail', args=[self.problem.code]),
                               self.contest.name, reverse('contest_view', args=[self.contest.key]))
        return format_html(_('<a href="{1}">{0}</a>\'s submissions for '
                             'problem {2} in <a href="{4}">{3}</a>'),
                           self.username, reverse('user_page', args=[self.username]),
                           self.get_problem_number(self.problem),
                           self.contest.name, reverse('contest_view', args=[self.contest.key]))<|MERGE_RESOLUTION|>--- conflicted
+++ resolved
@@ -187,27 +187,16 @@
                                                           queryset=ProblemTranslation.objects.filter(
                                                               language=self.request.LANGUAGE_CODE), to_attr='_trans'))
         if self.in_contest:
-            queryset = queryset.filter(contest__participation__contest_id=self.contest.id)
+            queryset = queryset.filter(contest_object_id=self.contest.id)
             if self.contest.hide_scoreboard and self.contest.is_in_contest(self.request.user):
                 queryset = queryset.filter(contest__participation__user=self.request.profile)
         else:
-            queryset = queryset.select_related('contest__participation__contest') \
-                .defer('contest__participation__contest__description')
-
-            filter = Q(contest=None)
-            # Show submissions for any contest that is finished
-            filter |= Q(contest__participation__contest__end_time__lte=timezone.now())
-            # Show submissions for any contest you can edit
-            filter |= Q(contest__participation__contest__organizers=self.request.profile)
-            # Show submissions if you can see all contests
             if not self.request.user.has_perm('judge.see_private_contest'):
-<<<<<<< HEAD
-                filter |= Q(contest__participation__contest__hide_scoreboard=False)
-
-            queryset = queryset.filter(filter)
-=======
-                queryset = queryset.exclude(contest_object_id__in=Contest.objects.filter(hide_scoreboard=True))
->>>>>>> 2198d7c5
+                # Show submissions for any contest you can edit, finished, or visible scoreboard
+                contest_queryset = Contest.objects.exclude(Q(organizers=self.request.profile) |
+                                                           Q(end_time__lte=timezone.now()) |
+                                                           Q(hide_scoreboard=False))
+                queryset = queryset.exclude(contest_object_id__in=contest_queryset)
 
         if self.selected_languages:
             queryset = queryset.filter(language_id__in=Language.objects.filter(key__in=self.selected_languages))
