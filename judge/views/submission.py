--- conflicted
+++ resolved
@@ -187,13 +187,8 @@
                                                               language=self.request.LANGUAGE_CODE), to_attr='_trans'))
         if self.in_contest:
             queryset = queryset.filter(contest__participation__contest_id=self.contest.id)
-<<<<<<< HEAD
             if self.contest.hide_scoreboard and self.contest.is_in_contest(self.request.user):
-                queryset = queryset.filter(contest__participation__user=self.request.user.profile)
-=======
-            if self.contest.hide_scoreboard and self.contest.is_in_contest(self.request):
                 queryset = queryset.filter(contest__participation__user=self.request.profile)
->>>>>>> fdc271df
         else:
             queryset = queryset.select_related('contest__participation__contest') \
                 .defer('contest__participation__contest__description')
