import json
from collections import namedtuple
from itertools import groupby
from operator import attrgetter

from django.conf import settings
from django.contrib.auth.mixins import LoginRequiredMixin
from django.core.cache import cache
from django.core.exceptions import ImproperlyConfigured, ObjectDoesNotExist, PermissionDenied
from django.db.models import Prefetch, Q
from django.http import Http404, HttpResponse, HttpResponseBadRequest, HttpResponseRedirect, JsonResponse
from django.shortcuts import get_object_or_404, render
from django.urls import reverse
from django.utils import timezone
from django.utils.functional import cached_property
from django.utils.html import escape, format_html
from django.utils.safestring import mark_safe
from django.utils.translation import gettext as _, gettext_lazy
from django.views.decorators.http import require_POST
from django.views.generic import DetailView, ListView

from judge import event_poster as event
from judge.highlight_code import highlight_code
from judge.models import Contest, Language, Problem, ProblemTranslation, Profile, Submission
from judge.utils.problems import get_result_data, user_authored_ids, user_completed_ids, user_editable_ids
from judge.utils.raw_sql import use_straight_join
from judge.utils.views import DiggPaginatorMixin, TitleMixin


def submission_related(queryset):
    return queryset.select_related('user__user', 'problem', 'language') \
        .only('id', 'user__user__username', 'user__display_rank', 'user__rating', 'problem__name',
              'problem__code', 'problem__is_public', 'problem__is_restricted', 'problem__authors__id',
              'problem__curators__id', 'language__short_name', 'language__key', 'date', 'time', 'memory',
              'points', 'result', 'status', 'case_points', 'case_total', 'current_testcase', 'contest_object')


class SubmissionMixin(object):
    model = Submission
    context_object_name = 'submission'
    pk_url_kwarg = 'submission'


class SubmissionDetailBase(LoginRequiredMixin, TitleMixin, SubmissionMixin, DetailView):
    def get_object(self, queryset=None):
        submission = super(SubmissionDetailBase, self).get_object(queryset)
        if submission.is_accessible_by(self.request.user):
            return submission
        raise PermissionDenied()

    def get_title(self):
        submission = self.object
        return _('Submission of %(problem)s by %(user)s') % {
            'problem': submission.problem.translated_name(self.request.LANGUAGE_CODE),
            'user': submission.user.user.username,
        }

    def get_content_title(self):
        submission = self.object
        return mark_safe(escape(_('Submission of %(problem)s by %(user)s')) % {
            'problem': format_html('<a href="{0}">{1}</a>',
                                   reverse('problem_detail', args=[submission.problem.code]),
                                   submission.problem.translated_name(self.request.LANGUAGE_CODE)),
            'user': format_html('<a href="{0}">{1}</a>',
                                reverse('user_page', args=[submission.user.user.username]),
                                submission.user.user.username),
        })


class SubmissionSource(SubmissionDetailBase):
    template_name = 'submission/source.html'

    def get_queryset(self):
        return super().get_queryset().select_related('source')

    def get_context_data(self, **kwargs):
        context = super(SubmissionSource, self).get_context_data(**kwargs)
        submission = self.object
        context['raw_source'] = submission.source.source.rstrip('\n')
        context['highlighted_source'] = highlight_code(submission.source.source, submission.language.pygments)
        return context


def make_batch(batch, cases):
    result = {'id': batch, 'cases': cases}
    if batch:
        result['points'] = min(map(attrgetter('points'), cases))
        result['total'] = max(map(attrgetter('total'), cases))
    return result


<<<<<<< HEAD
TestCase = namedtuple('TestCase', 'id status is_combined')


def get_statuses(batch, cases):
    cases = [TestCase(id=case.id, status=case.status, is_combined=False) for case in cases]
    if batch:
        # Get the first non-AC case if it exists
=======
TestCase = namedtuple('TestCase', 'id status batch num_combined')


def get_statuses(batch, cases):
    cases = [TestCase(id=case.id, status=case.status, batch=batch, num_combined=1) for case in cases]
    if batch:
        # Get the first non-AC case if it exists.
>>>>>>> f7cc0c44
        return [next((case for case in cases if case.status != 'AC'), cases[0])]
    else:
        return cases


<<<<<<< HEAD
def combine_statuses(status_cases):
    ret = []
    for key, group in groupby(status_cases, key=attrgetter('status')):
        group = list(group)
        if key == 'AC' and len(group) > 10:
            # Generates "[status] [status] ... [status] [status]" except we keep the test case ids as well
            ret.extend(group[:2] + [TestCase(id=None, status=key, is_combined=True)] + group[-2:])
=======
def combine_statuses(status_cases, submission):
    ret = []
    # If the submission is not graded and the final case is a batch,
    # we don't actually know if it is completed or not, so just remove it.
    if not submission.is_graded and len(status_cases) > 0 and status_cases[-1].batch is not None:
        status_cases.pop()

    for key, group in groupby(status_cases, key=attrgetter('status')):
        group = list(group)
        if len(group) > 10:
            # Grab the first case's id so the user can jump to that case, and combine the rest.
            ret.append(TestCase(id=group[0].id, status=key, batch=None, num_combined=len(group)))
>>>>>>> f7cc0c44
        else:
            ret.extend(group)
    return ret


def group_test_cases(cases):
    result = []
    status = []
    buf = []
    last = None
    for case in cases:
        if case.batch != last and buf:
            result.append(make_batch(last, buf))
            status.extend(get_statuses(last, buf))
            buf = []
        buf.append(case)
        last = case.batch
    if buf:
        result.append(make_batch(last, buf))
        status.extend(get_statuses(last, buf))
<<<<<<< HEAD
    return result, combine_statuses(status)
=======
    return result, status
>>>>>>> f7cc0c44


class SubmissionStatus(SubmissionDetailBase):
    template_name = 'submission/status.html'

    def get_context_data(self, **kwargs):
        context = super(SubmissionStatus, self).get_context_data(**kwargs)
        submission = self.object
        context['last_msg'] = event.last()
<<<<<<< HEAD
        context['batches'], context['statuses'] = group_test_cases(submission.test_cases.all())
=======

        context['batches'], statuses = group_test_cases(submission.test_cases.all())
        context['statuses'] = combine_statuses(statuses, submission)

>>>>>>> f7cc0c44
        context['time_limit'] = submission.problem.time_limit
        try:
            lang_limit = submission.problem.language_limits.get(language=submission.language)
        except ObjectDoesNotExist:
            pass
        else:
            context['time_limit'] = lang_limit.time_limit
        return context


class SubmissionTestCaseQuery(SubmissionStatus):
    template_name = 'submission/status-testcases.html'

    def get(self, request, *args, **kwargs):
        if 'id' not in request.GET or not request.GET['id'].isdigit():
            return HttpResponseBadRequest()
        self.kwargs[self.pk_url_kwarg] = kwargs[self.pk_url_kwarg] = int(request.GET['id'])
        return super(SubmissionTestCaseQuery, self).get(request, *args, **kwargs)


class SubmissionSourceRaw(SubmissionSource):
    def get(self, request, *args, **kwargs):
        submission = self.get_object()
        return HttpResponse(submission.source.source, content_type='text/plain')


@require_POST
def abort_submission(request, submission):
    submission = get_object_or_404(Submission, id=int(submission))
    if not submission.is_accessible_by(request.user):
        raise Http404()
    if (submission.was_rejudged or request.profile != submission.user) \
            and not request.user.has_perm('abort_any_submission'):
        raise PermissionDenied()
    submission.abort()
    return HttpResponseRedirect(reverse('submission_status', args=(submission.id,)))


class SubmissionsListBase(DiggPaginatorMixin, TitleMixin, ListView):
    model = Submission
    paginate_by = 50
    show_problem = True
    title = gettext_lazy('All submissions')
    content_title = gettext_lazy('All submissions')
    tab = 'all_submissions_list'
    template_name = 'submission/list.html'
    context_object_name = 'submissions'
    first_page_href = None

    def get_result_data(self):
        result = self._get_result_data()
        for category in result['categories']:
            category['name'] = _(category['name'])
        return result

    def _get_result_data(self):
        return get_result_data(self.get_queryset().order_by())

    def access_check(self, request):
        pass

    @cached_property
    def in_contest(self):
        return self.request.user.is_authenticated and self.request.profile.current_contest is not None

    @cached_property
    def contest(self):
        return self.request.profile.current_contest.contest

    def _get_queryset(self):
        queryset = Submission.objects.all()
        use_straight_join(queryset)
        queryset = submission_related(queryset.order_by('-id'))
        if self.show_problem:
            queryset = queryset.prefetch_related(Prefetch('problem__translations',
                                                          queryset=ProblemTranslation.objects.filter(
                                                              language=self.request.LANGUAGE_CODE), to_attr='_trans'))
        if self.in_contest:
            queryset = queryset.filter(contest_object_id=self.contest.id)
            if not self.contest.can_see_full_scoreboard(self.request.user):
                queryset = queryset.filter(contest__participation__user=self.request.profile)
        else:
            queryset = queryset.select_related('contest_object').defer('contest_object__description')

            if not self.request.user.has_perm('judge.see_private_contest'):
                # Show submissions for any contest you can edit, finished, or visible scoreboard
                contest_queryset = Contest.objects.exclude(Q(organizers=self.request.profile) |
                                                           Q(end_time__lte=timezone.now(),
                                                             permanently_hide_scoreboard=False) |
                                                           Q(hide_scoreboard=False))
                queryset = queryset.exclude(~Q(contest__participation__user=self.request.profile),
                                            contest_object_id__in=contest_queryset)

        if self.selected_languages:
            queryset = queryset.filter(language_id__in=Language.objects.filter(key__in=self.selected_languages))
        if self.selected_statuses:
            queryset = queryset.filter(result__in=self.selected_statuses)

        return queryset

    def get_queryset(self):
        queryset = self._get_queryset()
        if not self.in_contest:
            if not self.request.user.has_perm('judge.see_private_problem'):
                queryset = queryset.filter(problem__is_public=True)
            elif not self.request.user.has_perm('judge.see_restricted_problem'):
                queryset = queryset.exclude(problem__is_restricted=True, problem__is_public=False)

            if not self.request.user.has_perm('judge.see_organization_problem'):
                filter = Q(problem__is_organization_private=False)
                if self.request.user.is_authenticated:
                    filter |= Q(problem__organizations__in=self.request.profile.organizations.all())
                queryset = queryset.filter(filter)
        return queryset

    def get_my_submissions_page(self):
        return None

    def get_all_submissions_page(self):
        return reverse('all_submissions')

    def get_searchable_status_codes(self):
        hidden_codes = ['SC']
        if not self.request.user.is_superuser and not self.request.user.is_staff:
            hidden_codes += ['IE']
        return [(key, value) for key, value in Submission.RESULT if key not in hidden_codes]

    def get_context_data(self, **kwargs):
        context = super(SubmissionsListBase, self).get_context_data(**kwargs)
        authenticated = self.request.user.is_authenticated
        context['dynamic_update'] = False
        context['show_problem'] = self.show_problem
        context['completed_problem_ids'] = user_completed_ids(self.request.profile) if authenticated else []
        context['authored_problem_ids'] = user_authored_ids(self.request.profile) if authenticated else []
        context['editable_problem_ids'] = user_editable_ids(self.request.profile) if authenticated else []

        context['all_languages'] = Language.objects.all().values_list('key', 'name')
        context['selected_languages'] = self.selected_languages

        context['all_statuses'] = self.get_searchable_status_codes()
        context['selected_statuses'] = self.selected_statuses

        context['results_json'] = mark_safe(json.dumps(self.get_result_data()))
        context['results_colors_json'] = mark_safe(json.dumps(settings.DMOJ_STATS_SUBMISSION_RESULT_COLORS))

        context['page_suffix'] = suffix = ('?' + self.request.GET.urlencode()) if self.request.GET else ''
        context['first_page_href'] = (self.first_page_href or '.') + suffix
        context['my_submissions_link'] = self.get_my_submissions_page()
        context['all_submissions_link'] = self.get_all_submissions_page()
        context['tab'] = self.tab
        return context

    def get(self, request, *args, **kwargs):
        check = self.access_check(request)
        if check is not None:
            return check

        self.selected_languages = set(request.GET.getlist('language'))
        self.selected_statuses = set(request.GET.getlist('status'))

        if 'results' in request.GET:
            return JsonResponse(self.get_result_data())

        return super(SubmissionsListBase, self).get(request, *args, **kwargs)


class UserMixin(object):
    def get(self, request, *args, **kwargs):
        if 'user' not in kwargs:
            raise ImproperlyConfigured('Must pass a user')
        self.profile = get_object_or_404(Profile, user__username=kwargs['user'])
        self.username = kwargs['user']
        return super(UserMixin, self).get(request, *args, **kwargs)


class ConditionalUserTabMixin(object):
    def get_context_data(self, **kwargs):
        context = super(ConditionalUserTabMixin, self).get_context_data(**kwargs)
        if self.request.user.is_authenticated and self.request.profile == self.profile:
            context['tab'] = 'my_submissions_tab'
        else:
            context['tab'] = 'user_submissions_tab'
            context['tab_username'] = self.profile.user.username
        return context


class AllUserSubmissions(ConditionalUserTabMixin, UserMixin, SubmissionsListBase):
    def get_queryset(self):
        return super(AllUserSubmissions, self).get_queryset().filter(user_id=self.profile.id)

    def get_title(self):
        if self.request.user.is_authenticated and self.request.profile == self.profile:
            return _('All my submissions')
        return _('All submissions by %s') % self.username

    def get_content_title(self):
        if self.request.user.is_authenticated and self.request.profile == self.profile:
            return format_html('All my submissions')
        return format_html('All submissions by <a href="{1}">{0}</a>', self.username,
                           reverse('user_page', args=[self.username]))

    def get_my_submissions_page(self):
        if self.request.user.is_authenticated:
            return reverse('all_user_submissions', kwargs={'user': self.request.user.username})

    def get_context_data(self, **kwargs):
        context = super(AllUserSubmissions, self).get_context_data(**kwargs)
        context['dynamic_update'] = context['page_obj'].number == 1
        context['dynamic_user_id'] = self.profile.id
        context['last_msg'] = event.last()
        return context


class ProblemSubmissionsBase(SubmissionsListBase):
    show_problem = False
    dynamic_update = True
    check_contest_in_access_check = True

    def get_queryset(self):
        if self.in_contest and not self.contest.contest_problems.filter(problem_id=self.problem.id).exists():
            raise Http404()
        return super(ProblemSubmissionsBase, self)._get_queryset().filter(problem_id=self.problem.id)

    def get_title(self):
        return _('All submissions for %s') % self.problem_name

    def get_content_title(self):
        return format_html('All submissions for <a href="{1}">{0}</a>', self.problem_name,
                           reverse('problem_detail', args=[self.problem.code]))

    def access_check_contest(self, request):
        if self.in_contest and not self.contest.can_see_scoreboard(request.user):
            raise Http404()

    def access_check(self, request):
        if not self.problem.is_accessible_by(request.user):
            raise Http404()

        if self.check_contest_in_access_check:
            self.access_check_contest(request)

    def get(self, request, *args, **kwargs):
        if 'problem' not in kwargs:
            raise ImproperlyConfigured(_('Must pass a problem'))
        self.problem = get_object_or_404(Problem, code=kwargs['problem'])
        self.problem_name = self.problem.translated_name(self.request.LANGUAGE_CODE)
        return super(ProblemSubmissionsBase, self).get(request, *args, **kwargs)

    def get_all_submissions_page(self):
        return reverse('chronological_submissions', kwargs={'problem': self.problem.code})

    def get_context_data(self, **kwargs):
        context = super(ProblemSubmissionsBase, self).get_context_data(**kwargs)
        if self.dynamic_update:
            context['dynamic_update'] = context['page_obj'].number == 1
            context['dynamic_problem_id'] = self.problem.id
            context['last_msg'] = event.last()
        context['best_submissions_link'] = reverse('ranked_submissions', kwargs={'problem': self.problem.code})
        return context


class ProblemSubmissions(ProblemSubmissionsBase):
    def get_my_submissions_page(self):
        if self.request.user.is_authenticated:
            return reverse('user_submissions', kwargs={'problem': self.problem.code,
                                                       'user': self.request.user.username})


class UserProblemSubmissions(ConditionalUserTabMixin, UserMixin, ProblemSubmissions):
    check_contest_in_access_check = False

    @cached_property
    def is_own(self):
        return self.request.user.is_authenticated and self.request.profile == self.profile

    def access_check(self, request):
        super(UserProblemSubmissions, self).access_check(request)

        if not self.is_own:
            self.access_check_contest(request)

    def get_queryset(self):
        return super(UserProblemSubmissions, self).get_queryset().filter(user_id=self.profile.id)

    def get_title(self):
        if self.is_own:
            return _("My submissions for %(problem)s") % {'problem': self.problem_name}
        return _("%(user)s's submissions for %(problem)s") % {'user': self.username, 'problem': self.problem_name}

    def get_content_title(self):
        if self.request.user.is_authenticated and self.request.profile == self.profile:
            return format_html('''My submissions for <a href="{3}">{2}</a>''',
                               self.username, reverse('user_page', args=[self.username]),
                               self.problem_name, reverse('problem_detail', args=[self.problem.code]))
        return format_html('''<a href="{1}">{0}</a>'s submissions for <a href="{3}">{2}</a>''',
                           self.username, reverse('user_page', args=[self.username]),
                           self.problem_name, reverse('problem_detail', args=[self.problem.code]))

    def get_context_data(self, **kwargs):
        context = super(UserProblemSubmissions, self).get_context_data(**kwargs)
        context['dynamic_user_id'] = self.profile.id
        return context


def single_submission(request, submission_id, show_problem=True):
    request.no_profile_update = True
    authenticated = request.user.is_authenticated
    submission = get_object_or_404(submission_related(Submission.objects.all()), id=int(submission_id))

    if not submission.problem.is_accessible_by(request.user):
        raise Http404()

    return render(request, 'submission/row.html', {
        'submission': submission,
        'authored_problem_ids': user_authored_ids(request.profile) if authenticated else [],
        'completed_problem_ids': user_completed_ids(request.profile) if authenticated else [],
        'editable_problem_ids': user_editable_ids(request.profile) if authenticated else [],
        'show_problem': show_problem,
        'problem_name': show_problem and submission.problem.translated_name(request.LANGUAGE_CODE),
        'profile_id': request.profile.id if authenticated else 0,
    })


def single_submission_query(request):
    request.no_profile_update = True
    if 'id' not in request.GET or not request.GET['id'].isdigit():
        return HttpResponseBadRequest()
    try:
        show_problem = int(request.GET.get('show_problem', '1'))
    except ValueError:
        return HttpResponseBadRequest()
    return single_submission(request, int(request.GET['id']), bool(show_problem))


class AllSubmissions(SubmissionsListBase):
    stats_update_interval = 3600

    def get_my_submissions_page(self):
        if self.request.user.is_authenticated:
            return reverse('all_user_submissions', kwargs={'user': self.request.user.username})

    def get_context_data(self, **kwargs):
        context = super(AllSubmissions, self).get_context_data(**kwargs)
        context['dynamic_update'] = context['page_obj'].number == 1
        context['last_msg'] = event.last()
        context['stats_update_interval'] = self.stats_update_interval
        return context

    def _get_result_data(self):
        if self.in_contest or self.selected_languages or self.selected_statuses:
            return super(AllSubmissions, self)._get_result_data()

        key = 'global_submission_result_data'
        result = cache.get(key)
        if result:
            return result
        result = super(AllSubmissions, self)._get_result_data()
        cache.set(key, result, self.stats_update_interval)
        return result


class ForceContestMixin(object):
    @property
    def in_contest(self):
        return True

    @property
    def contest(self):
        return self._contest

    def access_check(self, request):
        # super(ForceContestMixin, self).access_check(request)

        if not request.user.has_perm('judge.see_private_contest'):
            if not self.contest.is_visible:
                raise Http404()
            if self.contest.start_time is not None and self.contest.start_time > timezone.now():
                raise Http404()

    def get_problem_number(self, problem):
        return self.contest.contest_problems.select_related('problem').get(problem=problem).order

    def get(self, request, *args, **kwargs):
        if 'contest' not in kwargs:
            raise ImproperlyConfigured(_('Must pass a contest'))
        self._contest = get_object_or_404(Contest, key=kwargs['contest'])
        return super(ForceContestMixin, self).get(request, *args, **kwargs)


class UserContestSubmissions(ForceContestMixin, UserProblemSubmissions):
    def get_title(self):
        if self.problem.is_accessible_by(self.request.user):
            return "%s's submissions for %s in %s" % (self.username, self.problem_name, self.contest.name)
        return "%s's submissions for problem %s in %s" % (
            self.username, self.get_problem_number(self.problem), self.contest.name)

    def access_check(self, request):
        super(UserContestSubmissions, self).access_check(request)
        if not self.contest.users.filter(user_id=self.profile.id).exists():
            raise Http404()

    def get_content_title(self):
        if self.problem.is_accessible_by(self.request.user):
            return format_html(_('<a href="{1}">{0}</a>\'s submissions for '
                                 '<a href="{3}">{2}</a> in <a href="{5}">{4}</a>'),
                               self.username, reverse('user_page', args=[self.username]),
                               self.problem_name, reverse('problem_detail', args=[self.problem.code]),
                               self.contest.name, reverse('contest_view', args=[self.contest.key]))
        return format_html(_('<a href="{1}">{0}</a>\'s submissions for '
                             'problem {2} in <a href="{4}">{3}</a>'),
                           self.username, reverse('user_page', args=[self.username]),
                           self.get_problem_number(self.problem),
                           self.contest.name, reverse('contest_view', args=[self.contest.key]))<|MERGE_RESOLUTION|>--- conflicted
+++ resolved
@@ -89,15 +89,6 @@
     return result
 
 
-<<<<<<< HEAD
-TestCase = namedtuple('TestCase', 'id status is_combined')
-
-
-def get_statuses(batch, cases):
-    cases = [TestCase(id=case.id, status=case.status, is_combined=False) for case in cases]
-    if batch:
-        # Get the first non-AC case if it exists
-=======
 TestCase = namedtuple('TestCase', 'id status batch num_combined')
 
 
@@ -105,21 +96,11 @@
     cases = [TestCase(id=case.id, status=case.status, batch=batch, num_combined=1) for case in cases]
     if batch:
         # Get the first non-AC case if it exists.
->>>>>>> f7cc0c44
         return [next((case for case in cases if case.status != 'AC'), cases[0])]
     else:
         return cases
 
 
-<<<<<<< HEAD
-def combine_statuses(status_cases):
-    ret = []
-    for key, group in groupby(status_cases, key=attrgetter('status')):
-        group = list(group)
-        if key == 'AC' and len(group) > 10:
-            # Generates "[status] [status] ... [status] [status]" except we keep the test case ids as well
-            ret.extend(group[:2] + [TestCase(id=None, status=key, is_combined=True)] + group[-2:])
-=======
 def combine_statuses(status_cases, submission):
     ret = []
     # If the submission is not graded and the final case is a batch,
@@ -132,7 +113,6 @@
         if len(group) > 10:
             # Grab the first case's id so the user can jump to that case, and combine the rest.
             ret.append(TestCase(id=group[0].id, status=key, batch=None, num_combined=len(group)))
->>>>>>> f7cc0c44
         else:
             ret.extend(group)
     return ret
@@ -153,11 +133,7 @@
     if buf:
         result.append(make_batch(last, buf))
         status.extend(get_statuses(last, buf))
-<<<<<<< HEAD
-    return result, combine_statuses(status)
-=======
     return result, status
->>>>>>> f7cc0c44
 
 
 class SubmissionStatus(SubmissionDetailBase):
@@ -167,14 +143,10 @@
         context = super(SubmissionStatus, self).get_context_data(**kwargs)
         submission = self.object
         context['last_msg'] = event.last()
-<<<<<<< HEAD
-        context['batches'], context['statuses'] = group_test_cases(submission.test_cases.all())
-=======
 
         context['batches'], statuses = group_test_cases(submission.test_cases.all())
         context['statuses'] = combine_statuses(statuses, submission)
 
->>>>>>> f7cc0c44
         context['time_limit'] = submission.problem.time_limit
         try:
             lang_limit = submission.problem.language_limits.get(language=submission.language)
