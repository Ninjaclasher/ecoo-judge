from operator import itemgetter

from django.core.exceptions import ValidationError
from django.core.validators import MinValueValidator, RegexValidator
from django.db import models
<<<<<<< HEAD
from django.db.models import Max, F, Q
=======
from django.db.models import Max
from django.urls import reverse
>>>>>>> 49faddf4
from django.utils import timezone
from django.utils.functional import cached_property
from django.utils.translation import gettext_lazy as _, gettext
from jsonfield import JSONField

from judge import contest_format
from judge.models.problem import Problem
from judge.models.profile import Profile, Organization
from judge.models.submission import Submission

__all__ = ['Contest', 'ContestTag', 'ContestParticipation', 'ContestProblem', 'ContestSubmission', 'Rating']


class ContestTag(models.Model):
    color_validator = RegexValidator('^#(?:[A-Fa-f0-9]{3}){1,2}$', _('Invalid colour.'))

    name = models.CharField(max_length=20, verbose_name=_('tag name'), unique=True,
                            validators=[RegexValidator(r'^[a-z-]+$', message=_('Lowercase letters and hyphens only.'))])
    color = models.CharField(max_length=7, verbose_name=_('tag colour'), validators=[color_validator])
    description = models.TextField(verbose_name=_('tag description'), blank=True)

    def __str__(self):
        return self.name

    def get_absolute_url(self):
        return reverse('contest_tag', args=[self.name])

    @property
    def text_color(self, cache={}):
        if self.color not in cache:
            if len(self.color) == 4:
                r, g, b = [ord(bytes.fromhex(i * 2)) for i in self.color[1:]]
            else:
                r, g, b = [i for i in bytes.fromhex(self.color[1:])]
            cache[self.color] = '#000' if 299 * r + 587 * g + 144 * b > 140000 else '#fff'
        return cache[self.color]

    class Meta:
        verbose_name = _('contest tag')
        verbose_name_plural = _('contest tags')


class Contest(models.Model):
    key = models.CharField(max_length=20, verbose_name=_('contest id'), unique=True,
                           validators=[RegexValidator('^[a-z0-9]+$', _('Contest id must be ^[a-z0-9]+$'))])
    name = models.CharField(max_length=100, verbose_name=_('contest name'), db_index=True)
    organizers = models.ManyToManyField(Profile, help_text=_('These people will be able to edit the contest.'),
                                        related_name='organizers+')
    description = models.TextField(verbose_name=_('description'), blank=True)
    problems = models.ManyToManyField(Problem, verbose_name=_('problems'), through='ContestProblem')
    start_time = models.DateTimeField(verbose_name=_('start time'), db_index=True)
    end_time = models.DateTimeField(verbose_name=_('end time'), db_index=True)
    time_limit = models.DurationField(verbose_name=_('time limit'), blank=True, null=True)
    is_public = models.BooleanField(verbose_name=_('publicly visible'), default=False,
                                    help_text=_('Should be set even for organization-private contests, where it '
                                                'determines whether the contest is visible to members of the '
                                                'specified organizations.'))
    is_virtualable = models.BooleanField(verbose_name=_('virtualable'),
                                         help_text=_('Whether a user can virtually participate in this contest or not.'),
                                         default=True)
    is_rated = models.BooleanField(verbose_name=_('contest rated'), help_text=_('Whether this contest can be rated.'),
                                   default=False)
    require_registration = models.BooleanField(verbose_name=_('require registration'),
                                                help_text=_('Whether the user must be registered before being able to join the contest.'),
                                                default=False)
    registration_page = models.TextField(verbose_name=_('registration page'),
                                         help_text=_('Flatpage to display when registering. Use name="" for form identifiers that will be stored in the registrations.'),
                                         blank=True, null=True)
    registration_start_time = models.DateTimeField(verbose_name=_('registration start time'),
                                                   help_text=_('Allow registration starting at the specified time.'),
                                                   blank=True, null=True)
    registration_end_time = models.DateTimeField(verbose_name=_('registration end time'), 
                                                 help_text=_('Allow registration until the specified time.'),
                                                 blank=True, null=True)
    hide_scoreboard = models.BooleanField(verbose_name=_('hide scoreboard'),
                                          help_text=_('Whether the scoreboard should remain hidden for the duration '
                                                      'of the contest.'),
                                          default=False)
    use_clarifications = models.BooleanField(verbose_name=_('no comments'),
                                             help_text=_("Use clarification system instead of comments."),
                                             default=True)
    rate_all = models.BooleanField(verbose_name=_('rate all'), help_text=_('Rate all users who joined.'), default=False)
    rate_exclude = models.ManyToManyField(Profile, verbose_name=_('exclude from ratings'), blank=True,
                                          related_name='rate_exclude+')
    is_private = models.BooleanField(verbose_name=_('completely private to organizations'),
                                     help_text=_('Whether only specified organizations can view and join this contest.'),
                                     default=False)
    is_private_viewable = models.BooleanField(verbose_name=_('viewable but private to organizations'),
                                              help_text=_('Whether only specified organizations can join the contest, but everyone can view.'),
                                              default=False)
    hide_problem_tags = models.BooleanField(verbose_name=_('hide problem tags'),
                                            help_text=_('Whether problem tags should be hidden by default.'),
                                            default=False)
    run_pretests_only = models.BooleanField(verbose_name=_('run pretests only'),
                                            help_text=_('Whether judges should grade pretests only, versus all '
                                                        'testcases. Commonly set during a contest, then unset '
                                                        'prior to rejudging user submissions when the contest ends.'),
                                            default=False)
    freeze_submissions = models.BooleanField(verbose_name=_('freeze submissions'),
                                             help_text=_('Whether submission updates should be frozen. If frozen, rejudging/rescoring '
                                                         'will not propagate to related contest submissions until after this is '
                                                         'unchecked.'),
                                             default=False)
    organizations = models.ManyToManyField(Organization, blank=True, verbose_name=_('organizations'),
                                           help_text=_('If private, only these organizations may join the contest'))
    og_image = models.CharField(verbose_name=_('OpenGraph image'), default='', max_length=150, blank=True)
    logo_override_image = models.CharField(verbose_name=_('Logo override image'), default='', max_length=150, blank=True,
                                           help_text=_('This image will replace the default site logo for users inside the contest.'))
    tags = models.ManyToManyField(ContestTag, verbose_name=_('contest tags'), blank=True, related_name='contests')
    user_count = models.IntegerField(verbose_name=_('the amount of live participants'), default=0)
    summary = models.TextField(blank=True, verbose_name=_('contest summary'),
                               help_text=_('Plain-text, shown in meta description tag, e.g. for social media.'))
    access_code = models.CharField(verbose_name=_('access code'), blank=True, default='', max_length=255,
                                   help_text=_('An optional code to prompt contestants before they are allowed '
                                               'to join the contest. Leave it blank to disable.'))
    banned_users = models.ManyToManyField(Profile, verbose_name=_('personae non gratae'), blank=True,
                                          help_text=_('Bans the selected users from joining this contest.'))
    format_name = models.CharField(verbose_name=_('contest format'), default='default', max_length=32,
                                   choices=contest_format.choices(), help_text=_('The contest format module to use.'))
    format_config = JSONField(verbose_name=_('contest format configuration'), null=True, blank=True,
                              help_text=_('A JSON object to serve as the configuration for the chosen contest format '
                                          'module. Leave empty to use None. Exact format depends on the contest format '
                                          'selected.'))

    @cached_property
    def format_class(self):
        return contest_format.formats[self.format_name]

    @cached_property
    def format(self):
        return self.format_class(self, self.format_config)

    def clean(self):
        if self.start_time >= self.end_time:
            raise ValidationError('What is this? A contest that ended before it starts?')
        if self.require_registration:
            if self.registration_start_time is None:
                raise ValidationError('Registration start time field cannot be empty.')
            elif self.registration_end_time is None:
                raise ValidationError('Registration end time field cannot be empty.')
            elif self.registration_start_time >= self.registration_end_time:
                raise ValidationError('What is this? Registration ends before it starts?')
        self.format_class.validate(self.format_config)

    def is_in_contest(self, user):
        if user.is_authenticated:
            profile = user.profile
            return profile.current_contest is not None and profile.current_contest.contest == self
        return False

    def can_see_scoreboard(self, user):
        if user.has_perm('judge.see_private_contest'):
            return True
        if user.is_authenticated and self.organizers.filter(id=user.profile.id).exists():
            return True
        if not self.is_public:
            return False
        if self.start_time is not None and self.start_time > timezone.now():
            return False
        if self.hide_scoreboard and not self.is_in_contest(user) and self.end_time > timezone.now():
            return False
        return True

    @classmethod
    def contests_list(cls, user):
        if not user.is_authenticated:
            return cls.objects.filter(tags__name__in=['external'], is_public=True, is_private=False)

        profile = user.profile
        queryset = cls.objects.all().defer('description', 'registration_page')

        if profile.is_contest_account:
            queryset = queryset.filter(organizations__in=profile.organizations.all())

        if not user.has_perm('judge.see_private_contest'):
            queryset = queryset.filter(Q(is_public=True) | Q(organizers=profile))
        if not user.has_perm('judge.edit_all_contest'):
            queryset = queryset.filter(Q(is_private=False) | Q(organizations__in=profile.organizations.all()))
        return queryset.distinct()

    @property
    def contest_window_length(self):
        return self.end_time - self.start_time

    @cached_property
    def _now(self):
        # This ensures that all methods talk about the same now.
        return timezone.now()

    @cached_property
    def can_join(self):
        return self.start_time <= self._now

    @property
    def time_before_start(self):
        if self.start_time >= self._now:
            return self.start_time - self._now
        else:
            return None

    @property
    def time_before_end(self):
        if self.end_time >= self._now:
            return self.end_time - self._now
        else:
            return None

    @cached_property
    def ended(self):
        return self.end_time < self._now

    def __str__(self):
        return self.name

    def get_absolute_url(self):
        return reverse('contest_view', args=(self.key,))

    def update_user_count(self):
        self.user_count = self.users.filter(virtual=0).count()
        self.save()

    @cached_property
    def show_scoreboard(self):
        if self.hide_scoreboard and not self.ended:
            return False
        return True

    def can_register(self, user):
        if self.require_registration:
            if not self.registration_start_time <= self._now <= self.registration_end_time:
                return False
            return self.is_joinable_by(user, check_registered=False)
        return False

    def is_registered(self, user):
        if not self.require_registration:
            return True
        return self.registrants.filter(user=user.profile).exists()

    def is_joinable_by(self, user, check_registered=True):
        if not user.is_authenticated or not self.is_accessible_by(user):
            return False
        if self.ended:
            return self.is_virtualable
        if user.has_perm('judge.join_all_contest'):
            return True
        if user.has_perm('judge.edit_own_contest') and \
                self.organizers.filter(id=user.profile.id).exists():
            return True

        if check_registered and not self.is_registered(user):
            return False

        if self.is_private_viewable or self.is_private:
            return self.organizations.filter(id__in=user.profile.organizations.all()).exists()
        return True

    def is_accessible_by(self, user):
        if not user.is_authenticated:
            return self.is_public and not self.is_private and 'external' in self.tags.values_list('name', flat=True)

        if user.profile.is_contest_account and \
                not self.organizations.filter(id__in=user.profile.organizations.all()).exists():
            return False

        # Contest is public
        if self.is_public:
            # Contest is not private to an organization
            if not self.is_private:
                return True
            # User is in the organizations
            if user.is_authenticated and \
                    self.organizations.filter(id__in=user.profile.organizations.all()).exists():
                return True

        # If the user can view all contests
        if user.has_perm('judge.see_private_contest'):
            return True

        # If the user is a contest organizer
        if user.has_perm('judge.edit_own_contest') and \
                self.organizers.filter(id=user.profile.id).exists():
            return True

        return False

    update_user_count.alters_data = True

    class Meta:
        permissions = (
            ('see_private_contest', _('See private contests')),
            ('join_all_contest', _('Join all contests')),
            ('edit_own_contest', _('Edit own contests')),
            ('edit_all_contest', _('Edit all contests')),
            ('clone_contest', _('Clone contest')),
            ('contest_frozen_state', _('Change contest frozen state')),
            ('contest_rating', _('Rate contests')),
            ('contest_access_code', _('Contest access codes')),
        )
        verbose_name = _('contest')
        verbose_name_plural = _('contests')


class ContestRegistration(models.Model):
    contest = models.ForeignKey(Contest, verbose_name=_('associated contest'), related_name='registrants')
    user = models.ForeignKey(Profile, verbose_name=_('registrant'), related_name='contest_registrations')
    registration_time = models.DateTimeField(verbose_name=_('time of registration'), default=timezone.now)
    data = models.TextField(verbose_name=_('user registration data'), null=True, blank=True)

    class Meta:
        verbose_name = _('contest registration')
        verbose_name_plural = _('contest registrations')

        unique_together = ('contest', 'user')


class ContestParticipation(models.Model):
    contest = models.ForeignKey(Contest, verbose_name=_('associated contest'), related_name='users')
    user = models.ForeignKey(Profile, verbose_name=_('user'), related_name='contest_history')
    real_start = models.DateTimeField(verbose_name=_('start time'), default=timezone.now, db_column='start')
    score = models.IntegerField(verbose_name=_('score'), default=0, db_index=True)
    cumtime = models.PositiveIntegerField(verbose_name=_('cumulative time'), default=0)
    virtual = models.IntegerField(verbose_name=_('virtual participation id'), default=0,
                                  help_text=_('0 means non-virtual, otherwise the n-th virtual participation'))
    format_data = JSONField(verbose_name=_('contest format specific data'), null=True, blank=True)

    def recompute_results(self):
        self.contest.format.update_participation(self)
    recompute_results.alters_data = True

    @property
    def live(self):
        return self.virtual == 0

    @property
    def spectate(self):
        return self.virtual == -1

    @cached_property
    def start(self):
        contest = self.contest
        return contest.start_time if contest.time_limit is None and not self.virtual > 0 else self.real_start

    @cached_property
    def end_time(self):
        contest = self.contest
        if self.spectate:
            return contest.end_time
        if self.virtual:
            if contest.time_limit:
                return self.real_start + contest.time_limit
            else:
                return self.real_start + (contest.end_time - contest.start_time)
        return contest.end_time if contest.time_limit is None else \
            min(self.real_start + contest.time_limit, contest.end_time)

    @cached_property
    def _now(self):
        # This ensures that all methods talk about the same now.
        return timezone.now()

    @property
    def ended(self):
        return self.end_time is not None and self.end_time < self._now

    @property
    def time_remaining(self):
        end = self.end_time
        if end is not None and end >= self._now:
            return end - self._now

    def __str__(self):
        if self.spectate:
            return gettext('%s spectating in %s') % (self.user.username, self.contest.name)
        if self.virtual:
            return gettext('%s in %s, v%d') % (self.user.username, self.contest.name, self.virtual)
        return gettext('%s in %s') % (self.user.username, self.contest.name)

    class Meta:
        verbose_name = _('contest participation')
        verbose_name_plural = _('contest participations')

        unique_together = ('contest', 'user', 'virtual')


class ContestProblem(models.Model):
    problem = models.ForeignKey(Problem, verbose_name=_('problem'), related_name='contests')
    contest = models.ForeignKey(Contest, verbose_name=_('contest'), related_name='contest_problems')
    points = models.IntegerField(verbose_name=_('points'))
    partial = models.BooleanField(default=True, verbose_name=_('partial'))
    is_pretested = models.BooleanField(default=False, verbose_name=_('is pretested'))
    order = models.PositiveIntegerField(db_index=True, verbose_name=_('order'))
    output_prefix_override = models.IntegerField(verbose_name=_('output prefix length override'), null=True, blank=True)
    max_submissions = models.IntegerField(help_text=_('Maximum number of submissions for this problem, '
                                                      'or 0 for no limit.'),
                                          default=0,
                                          validators=[MinValueValidator(0, _('Why include a problem you '
                                                                             'can\'t submit to?'))])

    class Meta:
        unique_together = ('problem', 'contest')
        verbose_name = _('contest problem')
        verbose_name_plural = _('contest problems')


class ContestSubmission(models.Model):
    submission = models.OneToOneField(Submission, verbose_name=_('submission'), related_name='contest')
    problem = models.ForeignKey(ContestProblem, verbose_name=_('problem'),
                                related_name='submissions', related_query_name='submission')
    participation = models.ForeignKey(ContestParticipation, verbose_name=_('participation'),
                                      related_name='submissions', related_query_name='submission')
    points = models.FloatField(default=0.0, verbose_name=_('points'))
    is_pretest = models.BooleanField(verbose_name=_('is pretested'),
                                     help_text=_('Whether this submission was ran only on pretests.'),
                                     default=False)
    bonus = models.IntegerField(default=0, verbose_name=_('bonus'))
    updated_frozen = models.BooleanField(verbose_name=_('updated while frozen'),
                                         help_text=_('Whether this submission was rejudged/rescored while the contest was frozen.'),
                                         default=False)

    class Meta:
        verbose_name = _('contest submission')
        verbose_name_plural = _('contest submissions')


class Rating(models.Model):
    user = models.ForeignKey(Profile, verbose_name=_('user'), related_name='ratings')
    contest = models.ForeignKey(Contest, verbose_name=_('contest'), related_name='ratings')
    participation = models.OneToOneField(ContestParticipation, verbose_name=_('participation'), related_name='rating')
    rank = models.IntegerField(verbose_name=_('rank'))
    rating = models.IntegerField(verbose_name=_('rating'))
    volatility = models.IntegerField(verbose_name=_('volatility'))
    last_rated = models.DateTimeField(db_index=True, verbose_name=_('last rated'))

    class Meta:
        unique_together = ('user', 'contest')
        verbose_name = _('contest rating')
        verbose_name_plural = _('contest ratings')<|MERGE_RESOLUTION|>--- conflicted
+++ resolved
@@ -3,12 +3,8 @@
 from django.core.exceptions import ValidationError
 from django.core.validators import MinValueValidator, RegexValidator
 from django.db import models
-<<<<<<< HEAD
 from django.db.models import Max, F, Q
-=======
-from django.db.models import Max
 from django.urls import reverse
->>>>>>> 49faddf4
 from django.utils import timezone
 from django.utils.functional import cached_property
 from django.utils.translation import gettext_lazy as _, gettext
