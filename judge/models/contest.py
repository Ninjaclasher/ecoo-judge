from django.core.exceptions import ValidationError
from django.core.validators import MinValueValidator, RegexValidator
from django.db import models, transaction
from django.db.models import CASCADE, Q
from django.urls import reverse
from django.utils import timezone
from django.utils.functional import cached_property
from django.utils.translation import gettext, gettext_lazy as _
from jsonfield import JSONField
from lupa import LuaRuntime
from moss import MOSS_LANG_C, MOSS_LANG_CC, MOSS_LANG_JAVA, MOSS_LANG_PYTHON

from judge import contest_format
from judge.models.problem import Problem
from judge.models.profile import Organization, Profile
from judge.models.submission import Submission

__all__ = ['Contest', 'ContestParticipation', 'ContestProblem', 'ContestSubmission']


class Contest(models.Model):
    key = models.CharField(max_length=20, verbose_name=_('contest id'), unique=True,
                           validators=[RegexValidator('^[a-z0-9]+$', _('Contest id must be ^[a-z0-9]+$'))])
    name = models.CharField(max_length=100, verbose_name=_('contest name'), db_index=True)
    organizers = models.ManyToManyField(Profile, help_text=_('These people will be able to edit the contest.'),
                                        related_name='organizers+')
    description = models.TextField(verbose_name=_('description'), blank=True)
    problems = models.ManyToManyField(Problem, verbose_name=_('problems'), through='ContestProblem')
    start_time = models.DateTimeField(verbose_name=_('start time'), db_index=True)
    end_time = models.DateTimeField(verbose_name=_('end time'), db_index=True)
    time_limit = models.DurationField(verbose_name=_('time limit'), blank=True, null=True)
    is_visible = models.BooleanField(verbose_name=_('publicly visible'), default=False,
                                     help_text=_('Should be set even for organization-private contests, where it '
                                                 'determines whether the contest is visible to members of the '
                                                 'specified organizations.'))
    hide_scoreboard = models.BooleanField(verbose_name=_('hide scoreboard'),
                                          help_text=_('Whether the scoreboard should remain hidden for the duration '
                                                      'of the contest.'),
                                          default=False)
    permanently_hide_scoreboard = models.BooleanField(verbose_name=_('permanently hide scoreboard'), default=False,
                                                      help_text=('Whether the scoreboard should remain hidden '
                                                                 'permanently. Requires "hide scoreboard" to be '
                                                                 'set as well to have any effect.'))
    is_organization_private = models.BooleanField(verbose_name=_('completely private to organizations'),
                                                  help_text=_('Whether only specified organizations can view '
                                                              'and join this contest.'),
                                                  default=False)
    is_private_viewable = models.BooleanField(verbose_name=_('viewable but private to organizations'),
                                              help_text=_('Whether only specified organizations can join the '
                                                          'contest, but everyone can view.'),
                                              default=False)
    is_private = models.BooleanField(verbose_name=_('private to specific users'), default=False)
    private_contestants = models.ManyToManyField(Profile, blank=True, verbose_name=_('private contestants'),
                                                 help_text=_('If private, only these users may see the contest'),
                                                 related_name='private_contestants+')
    run_pretests_only = models.BooleanField(verbose_name=_('run pretests only'),
                                            help_text=_('Whether judges should grade pretests only, versus all '
                                                        'testcases. Commonly set during a contest, then unset '
                                                        'prior to rejudging user submissions when the contest ends.'),
                                            default=False)
    freeze_submissions = models.BooleanField(verbose_name=_('freeze submissions'), default=False,
                                             help_text=_('Whether submission updates should be frozen. If frozen, '
                                                         'rejudging/rescoring will not propagate to related contest '
                                                         'submissions until after this is unchecked.'))
    organizations = models.ManyToManyField(Organization, blank=True, verbose_name=_('organizations'),
                                           help_text=_('If private, only these organizations may join the contest'))
    og_image = models.CharField(verbose_name=_('OpenGraph image'), default='', max_length=150, blank=True)
    logo_override_image = models.CharField(verbose_name=_('Logo override image'), default='', max_length=150,
                                           blank=True,
                                           help_text=_('This image will replace the default site logo for users '
                                                       'inside the contest.'))
    user_count = models.IntegerField(verbose_name=_('the amount of live participants'), default=0)
    summary = models.TextField(blank=True, verbose_name=_('contest summary'),
                               help_text=_('Plain-text, shown in meta description tag, e.g. for social media.'))
    access_code = models.CharField(verbose_name=_('access code'), blank=True, default='', max_length=255,
                                   help_text=_('An optional code to prompt contestants before they are allowed '
                                               'to join the contest. Leave it blank to disable.'))
    banned_users = models.ManyToManyField(Profile, verbose_name=_('personae non gratae'), blank=True,
                                          help_text=_('Bans the selected users from joining this contest.'))
    format_name = models.CharField(verbose_name=_('contest format'), default='default', max_length=32,
                                   choices=contest_format.choices(), help_text=_('The contest format module to use.'))
    format_config = JSONField(verbose_name=_('contest format configuration'), null=True, blank=True,
                              help_text=_('A JSON object to serve as the configuration for the chosen contest format '
                                          'module. Leave empty to use None. Exact format depends on the contest format '
                                          'selected.'))
    problem_label_script = models.TextField(verbose_name='contest problem label script', blank=True,
                                            help_text='A custom Lua function to generate problem labels. Requires a '
                                                      'single function with an integer parameter, the zero-indexed '
                                                      'contest problem index, and returns a string, the label.')

    @cached_property
    def format_class(self):
        return contest_format.formats[self.format_name]

    @cached_property
    def format(self):
        return self.format_class(self, self.format_config)

    @cached_property
    def get_label_for_problem(self):
        def DENY_ALL(obj, attr_name, is_setting):
            raise AttributeError()
        lua = LuaRuntime(attribute_filter=DENY_ALL, register_eval=False, register_builtins=False)
        return lua.eval(self.problem_label_script or self.format.get_contest_problem_label_script())

    def clean(self):
        # Django will complain if you didn't fill in start_time or end_time, so we don't have to.
        if self.start_time and self.end_time and self.start_time >= self.end_time:
            raise ValidationError('What is this? A contest that ended before it starts?')
        self.format_class.validate(self.format_config)

        try:
            # a contest should have at least one problem, with contest problem index 0
            # so test it to see if the script returns a valid label.
            label = self.get_label_for_problem(0)
        except Exception as e:
            raise ValidationError('Contest problem label script: %s' % e)
        else:
            if not isinstance(label, str):
                raise ValidationError('Contest problem label script: script should return a string.')

    def is_in_contest(self, user):
        if user.is_authenticated:
            profile = user.profile
            return profile and profile.current_contest is not None and profile.current_contest.contest == self
        return False

    def can_see_scoreboard(self, user):
        if self.can_see_full_scoreboard(user):
            return True
        if not self.is_accessible_by(user):
            return False
        if not self.can_join:
            return False
        if self.hide_scoreboard and not self.is_in_contest(user) and self.end_time > self._now:
            return False
        return True

    def can_see_full_scoreboard(self, user):
        if self.is_editable_by(user):
            return True
        if not self.is_accessible_by(user):
            return False
        if not self.show_scoreboard:
            return False
        return True

    @property
    def contest_window_length(self):
        return self.end_time - self.start_time

    @cached_property
    def _now(self):
        # This ensures that all methods talk about the same now.
        return timezone.now()

    @cached_property
    def can_join(self):
        return self.start_time <= self._now

    @property
    def time_before_start(self):
        if self.start_time >= self._now:
            return self.start_time - self._now
        else:
            return None

    @property
    def time_before_end(self):
        if self.end_time >= self._now:
            return self.end_time - self._now
        else:
            return None

    @cached_property
    def ended(self):
        return self.end_time < self._now

    def __str__(self):
        return self.name

    def get_absolute_url(self):
        return reverse('contest_view', args=(self.key,))

    def update_user_count(self):
        self.user_count = self.users.filter(virtual=0).count()
        self.save()

    update_user_count.alters_data = True

    @cached_property
    def show_scoreboard(self):
        if not self.can_join:
            return False
        if self.hide_scoreboard and not self.ended:
            return False
        if self.hide_scoreboard and self.permanently_hide_scoreboard:
            return False
        return True

    def is_joinable_by(self, user):
        if not user.is_authenticated or not self.is_accessible_by(user):
            return False

        if user.has_perm('judge.edit_own_contest') and \
                self.organizers.filter(id=user.profile.id).exists():
            return True

        if not self.is_private and not self.is_organization_private and not self.is_private_viewable:
            return True

        if (self.is_private_viewable or self.is_organization_private) and \
                self.organizations.filter(id__in=user.profile.organizations.all()).exists():
            return True
        if self.is_private and self.private_contestants.filter(id=user.profile.id).exists():
            return True
        return False

    class Inaccessible(Exception):
        pass

    class PrivateContest(Exception):
        pass

    def access_check(self, user):
        # User can edit the contest
        if self.is_editable_by(user):
            return

        # Contest is not publicly visible
        if not self.is_visible:
            raise self.Inaccessible()

        # Contest is not private
        if not self.is_private and not self.is_organization_private:
            return

        if user.is_authenticated:
            in_org = self.organizations.filter(id__in=user.profile.organizations.all()).exists()
            in_users = self.private_contestants.filter(id=user.profile.id).exists()
        else:
            in_org = False
            in_users = False

        if not self.is_private and self.is_organization_private:
            if in_org:
                return
            raise self.PrivateContest()

        if self.is_private and not self.is_organization_private:
            if in_users:
                return
            raise self.PrivateContest()

        if self.is_private and self.is_organization_private:
            if in_org and in_users:
                return
            raise self.PrivateContest()

    def is_accessible_by(self, user):
        try:
            self.access_check(user)
        except (self.Inaccessible, self.PrivateContest):
            return False
        else:
            return True

    def is_editable_by(self, user):
        # If the user can edit all contests
        if user.has_perm('judge.edit_all_contest'):
            return True

        # If the user is a contest organizer
        if user.has_perm('judge.change_contest') and \
                self.organizers.filter(id=user.profile.id).exists():
            return True

        return False

    @classmethod
    def get_visible_contests(cls, user):
        profile = user.profile if user.is_authenticated else None
        queryset = cls.objects.defer('description')

        if not user.has_perm('judge.edit_all_contest'):
            filter = Q(is_visible=True)
            if user.is_authenticated:
                filter |= Q(organizers=profile)
            queryset = queryset.filter(filter)
            filter = Q(is_private=False, is_organization_private=False)
            if user.is_authenticated:
                filter |= Q(organizers=profile)
                filter |= Q(is_private=False, is_organization_private=True,
                            organizations__in=profile.organizations.all())
                filter |= Q(is_private=True, is_organization_private=False,
                            private_contestants=profile)
                filter |= Q(is_private=True, is_organization_private=True,
                            organizations__in=profile.organizations.all(),
                            private_contestants=profile)
<<<<<<< HEAD
                filter |= Q(is_private=True, is_private_viewable=True,
                            organizations__in=profile.organizations.all(),
                            private_contestants=profile)
=======
                filter |= Q(view_contest_scoreboard=profile)
>>>>>>> e3b718fc
            queryset = queryset.filter(filter)
        return queryset.distinct()

    class Meta:
        permissions = (
            ('edit_all_contest', _('Edit all contests')),
        )
        verbose_name = _('contest')
        verbose_name_plural = _('contests')


class ContestParticipation(models.Model):
    LIVE = 0
    SPECTATE = -1

    contest = models.ForeignKey(Contest, verbose_name=_('associated contest'), related_name='users', on_delete=CASCADE)
    user = models.ForeignKey(Profile, verbose_name=_('user'), related_name='contest_history', on_delete=CASCADE)
    real_start = models.DateTimeField(verbose_name=_('start time'), default=timezone.now, db_column='start')
    score = models.IntegerField(verbose_name=_('score'), default=0, db_index=True)
    cumtime = models.PositiveIntegerField(verbose_name=_('cumulative time'), default=0)
    is_disqualified = models.BooleanField(verbose_name=_('is disqualified'), default=False,
                                          help_text=_('Whether this participation is disqualified.'))
    virtual = models.IntegerField(verbose_name=_('virtual participation id'), default=LIVE,
                                  help_text=_('0 means non-virtual, otherwise the n-th virtual participation.'))
    format_data = JSONField(verbose_name=_('contest format specific data'), null=True, blank=True)

    def recompute_results(self):
        with transaction.atomic():
            self.contest.format.update_participation(self)
            if self.is_disqualified:
                self.score = -9999
                self.save(update_fields=['score'])
    recompute_results.alters_data = True

    def set_disqualified(self, disqualified):
        self.is_disqualified = disqualified
        self.recompute_results()
        if self.is_disqualified:
            if self.user.current_contest == self:
                self.user.remove_contest()
            self.contest.banned_users.add(self.user)
        else:
            self.contest.banned_users.remove(self.user)
    set_disqualified.alters_data = True

    @property
    def live(self):
        return self.virtual == self.LIVE

    @property
    def spectate(self):
        return self.virtual == self.SPECTATE

    @cached_property
    def start(self):
        contest = self.contest
        return contest.start_time if contest.time_limit is None and (self.live or self.spectate) else self.real_start

    @cached_property
    def end_time(self):
        contest = self.contest
        if self.spectate:
            return contest.end_time
        if self.virtual:
            if contest.time_limit:
                return self.real_start + contest.time_limit
            else:
                return self.real_start + (contest.end_time - contest.start_time)
        return contest.end_time if contest.time_limit is None else \
            min(self.real_start + contest.time_limit, contest.end_time)

    @cached_property
    def _now(self):
        # This ensures that all methods talk about the same now.
        return timezone.now()

    @property
    def ended(self):
        return self.end_time is not None and self.end_time < self._now

    @property
    def time_remaining(self):
        end = self.end_time
        if end is not None and end >= self._now:
            return end - self._now

    def __str__(self):
        if self.spectate:
            return gettext('%s spectating in %s') % (self.user.username, self.contest.name)
        if self.virtual:
            return gettext('%s in %s, v%d') % (self.user.username, self.contest.name, self.virtual)
        return gettext('%s in %s') % (self.user.username, self.contest.name)

    class Meta:
        verbose_name = _('contest participation')
        verbose_name_plural = _('contest participations')

        unique_together = ('contest', 'user', 'virtual')


class ContestProblem(models.Model):
    problem = models.ForeignKey(Problem, verbose_name=_('problem'), related_name='contests', on_delete=CASCADE)
    contest = models.ForeignKey(Contest, verbose_name=_('contest'), related_name='contest_problems', on_delete=CASCADE)
    points = models.IntegerField(verbose_name=_('points'))
    partial = models.BooleanField(default=True, verbose_name=_('partial'))
    is_pretested = models.BooleanField(default=False, verbose_name=_('is pretested'))
    order = models.PositiveIntegerField(db_index=True, verbose_name=_('order'))
    output_prefix_override = models.IntegerField(verbose_name=_('output prefix length override'), null=True, blank=True)
    max_submissions = models.IntegerField(help_text=_('Maximum number of submissions for this problem, '
                                                      'or 0 for no limit.'), default=0,
                                          validators=[MinValueValidator(0, _('Why include a problem you '
                                                                             'can\'t submit to?'))])

    class Meta:
        unique_together = ('problem', 'contest')
        verbose_name = _('contest problem')
        verbose_name_plural = _('contest problems')


class ContestSubmission(models.Model):
    submission = models.OneToOneField(Submission, verbose_name=_('submission'),
                                      related_name='contest', on_delete=CASCADE)
    problem = models.ForeignKey(ContestProblem, verbose_name=_('problem'), on_delete=CASCADE,
                                related_name='submissions', related_query_name='submission')
    participation = models.ForeignKey(ContestParticipation, verbose_name=_('participation'), on_delete=CASCADE,
                                      related_name='submissions', related_query_name='submission')
    points = models.FloatField(default=0.0, verbose_name=_('points'))
    is_pretest = models.BooleanField(verbose_name=_('is pretested'),
                                     help_text=_('Whether this submission was ran only on pretests.'),
                                     default=False)
    bonus = models.IntegerField(default=0, verbose_name=_('bonus'))
    updated_frozen = models.BooleanField(verbose_name=_('updated while frozen'),
                                         help_text=_('Whether this submission was rejudged/rescored '
                                                     'while the contest was frozen.'),
                                         default=False)

    class Meta:
        verbose_name = _('contest submission')
        verbose_name_plural = _('contest submissions')


class ContestMoss(models.Model):
    LANG_MAPPING = [
        ('C', MOSS_LANG_C),
        ('C++', MOSS_LANG_CC),
        ('Java', MOSS_LANG_JAVA),
        ('Python', MOSS_LANG_PYTHON),
    ]

    contest = models.ForeignKey(Contest, verbose_name=_('contest'), related_name='moss', on_delete=CASCADE)
    problem = models.ForeignKey(Problem, verbose_name=_('problem'), related_name='moss', on_delete=CASCADE)
    language = models.CharField(max_length=10)
    submission_count = models.PositiveIntegerField(default=0)
    url = models.URLField(null=True, blank=True)

    class Meta:
        unique_together = ('contest', 'problem', 'language')
        verbose_name = _('contest moss result')
        verbose_name_plural = _('contest moss results')<|MERGE_RESOLUTION|>--- conflicted
+++ resolved
@@ -297,13 +297,6 @@
                 filter |= Q(is_private=True, is_organization_private=True,
                             organizations__in=profile.organizations.all(),
                             private_contestants=profile)
-<<<<<<< HEAD
-                filter |= Q(is_private=True, is_private_viewable=True,
-                            organizations__in=profile.organizations.all(),
-                            private_contestants=profile)
-=======
-                filter |= Q(view_contest_scoreboard=profile)
->>>>>>> e3b718fc
             queryset = queryset.filter(filter)
         return queryset.distinct()
 
