from operator import attrgetter

from django.conf import settings
from django.contrib.contenttypes.fields import GenericRelation
from django.core.cache import cache
from django.core.validators import RegexValidator
from django.db import models
from django.db.models import F, Q, QuerySet, CASCADE, SET_NULL
from django.db.models.expressions import RawSQL
from django.db.models.functions import Coalesce
from django.urls import reverse
from django.utils.functional import cached_property
from django.utils.translation import gettext_lazy as _

from judge.fulltext import SearchQuerySet
from judge.models.profile import Profile, Organization
from judge.models.runtime import Language
from judge.user_translations import gettext as user_gettext
from judge.utils.raw_sql import unique_together_left_join, RawSQLColumn

__all__ = ['ProblemGroup', 'ProblemType', 'Problem', 'ProblemTranslation', 'ProblemClarification',
<<<<<<< HEAD
           'Solution', 'TranslatedProblemQuerySet', 'TranslatedProblemForeignKeyQuerySet', 'License']
=======
           'License', 'Solution', 'TranslatedProblemQuerySet', 'TranslatedProblemForeignKeyQuerySet']
>>>>>>> b8d0a7cb


class ProblemType(models.Model):
    name = models.CharField(max_length=20, verbose_name=_('problem category ID'), unique=True)
    full_name = models.CharField(max_length=100, verbose_name=_('problem category name'))

    def __str__(self):
        return self.full_name

    class Meta:
        ordering = ['full_name']
        verbose_name = _('problem type')
        verbose_name_plural = _('problem types')


class ProblemGroup(models.Model):
    name = models.CharField(max_length=20, verbose_name=_('problem group ID'), unique=True)
    full_name = models.CharField(max_length=100, verbose_name=_('problem group name'))

    def __str__(self):
        return self.full_name

    class Meta:
        ordering = ['full_name']
        verbose_name = _('problem group')
        verbose_name_plural = _('problem groups')


class License(models.Model):
    key = models.CharField(max_length=20, unique=True, verbose_name=_('key'),
                           validators=[RegexValidator(r'^[-\w.]+$', r'License key must be ^[-\w.]+$')])
    link = models.CharField(max_length=256, verbose_name=_('link'))
    name = models.CharField(max_length=256, verbose_name=_('full name'))
    display = models.CharField(max_length=256, blank=True, verbose_name=_('short name'),
                               help_text=_('Displayed on pages under this license'))
    icon = models.CharField(max_length=256, blank=True, verbose_name=_('icon'), help_text=_('URL to the icon'))
    text = models.TextField(verbose_name=_('license text'))

    def __str__(self):
        return self.name

    def get_absolute_url(self):
        return reverse('license', args=(self.key,))

    class Meta:
        verbose_name = _('license')
        verbose_name_plural = _('licenses')


class TranslatedProblemQuerySet(SearchQuerySet):
    def __init__(self, **kwargs):
        super(TranslatedProblemQuerySet, self).__init__(('code', 'name', 'description'), **kwargs)

    def add_i18n_name(self, language):
        queryset = self._clone()
        alias = unique_together_left_join(queryset, ProblemTranslation, 'problem', 'language', language)
        return queryset.annotate(i18n_name=Coalesce(RawSQL('%s.name' % alias, ()), F('name'),
                                                    output_field=models.CharField()))


class TranslatedProblemForeignKeyQuerySet(QuerySet):
    def add_problem_i18n_name(self, key, language, name_field=None):
        queryset = self._clone() if name_field is None else self.annotate(_name=F(name_field))
        alias = unique_together_left_join(queryset, ProblemTranslation, 'problem', 'language', language,
                                          parent_model=Problem)
        # You must specify name_field if Problem is not yet joined into the QuerySet.
        kwargs = {key: Coalesce(RawSQL('%s.name' % alias, ()),
                                F(name_field) if name_field else RawSQLColumn(Problem, 'name'),
                                output_field=models.CharField())}
        return queryset.annotate(**kwargs)


class Problem(models.Model):
    code = models.CharField(max_length=20, verbose_name=_('problem code'), unique=True,
                            validators=[RegexValidator('^[a-z0-9]+$', _('Problem code must be ^[a-z0-9]+$'))])
    name = models.CharField(max_length=100, verbose_name=_('problem name'), db_index=True)
    description = models.TextField(verbose_name=_('problem body'))
    authors = models.ManyToManyField(Profile, verbose_name=_('creators'), blank=True, related_name='authored_problems')
    curators = models.ManyToManyField(Profile, verbose_name=_('curators'), blank=True, related_name='curated_problems',
                                      help_text=_('These users will be able to edit a problem, '
                                                  'but not be publicly shown as an author.'))
    testers = models.ManyToManyField(Profile, verbose_name=_('testers'), blank=True, related_name='tested_problems',
                                     help_text=_('These users will be able to view a private problem, but not edit it.'))
    types = models.ManyToManyField(ProblemType, verbose_name=_('problem types'))
    group = models.ForeignKey(ProblemGroup, verbose_name=_('problem group'), on_delete=CASCADE)
    time_limit = models.FloatField(verbose_name=_('time limit'),
                                   help_text=_('The time limit for this problem, in seconds. '
                                               'Fractional seconds (e.g. 1.5) are supported.'))
    memory_limit = models.IntegerField(verbose_name=_('memory limit'),
                                       help_text=_('The memory limit for this problem, in kilobytes '
                                                   '(e.g. 64mb = 65536 kilobytes).'))
    short_circuit = models.BooleanField(default=False)
    points = models.FloatField(verbose_name=_('points'))
    partial = models.BooleanField(verbose_name=_('allows partial points'), default=False)
    allowed_languages = models.ManyToManyField(Language, verbose_name=_('allowed languages'))
    is_public = models.BooleanField(verbose_name=_('publicly visible'), db_index=True, default=False)
    is_restricted = models.BooleanField(verbose_name=_('restricted'), db_index=True, default=False,
                                        help_text=_('Whether to restrict access to the problem, and require special permissions. Set for contest problems, such as LCC problems.'))
    is_manually_managed = models.BooleanField(verbose_name=_('manually managed'), db_index=True, default=False,
                                              help_text=_('Whether judges should be allowed to manage data or not'))
    date = models.DateTimeField(verbose_name=_('date of publishing'), null=True, blank=True, db_index=True,
                                help_text=_("Doesn't have magic ability to auto-publish due to backward compatibility"))
    banned_users = models.ManyToManyField(Profile, verbose_name=_('personae non gratae'), blank=True,
                                          help_text=_('Bans the selected users from submitting to this problem.'))
    license = models.ForeignKey(License, null=True, blank=True, on_delete=SET_NULL)
    og_image = models.CharField(verbose_name=_('OpenGraph image'), max_length=150, blank=True)
    summary = models.TextField(blank=True, verbose_name=_('problem summary'),
                               help_text=_('Plain-text, shown in meta description tag, e.g. for social media.'))
    user_count = models.IntegerField(verbose_name=_('number of users'), default=0,
                                     help_text=_('The number of users who solved the problem.'))
    ac_rate = models.FloatField(verbose_name=_('solve rate'), default=0)

    objects = TranslatedProblemQuerySet.as_manager()
    tickets = GenericRelation('Ticket')

    organizations = models.ManyToManyField(Organization, blank=True, verbose_name=_('organizations'),
                                           help_text=_('If private, only these organizations may see the problem.'))
    is_organization_private = models.BooleanField(verbose_name=_('private to organizations'), default=False)

    def __init__(self, *args, **kwargs):
        super(Problem, self).__init__(*args, **kwargs)
        self._translated_name_cache = {}
        self._i18n_name = None
        self.__original_code = self.code

    @classmethod
    def problems_list(cls, user):
        profile = user.profile if user.is_authenticated else None

        filter = Q(is_public=True)
        if user.has_perm('judge.see_private_problem'):
            filter |= Q(is_restricted=False)
            if user.has_perm('judge.see_restricted_problem'):
                filter |= Q(is_restricted=True)
        if profile is not None:
            filter |= Q(authors=profile)
            filter |= Q(curators=profile)
            filter |= Q(testers=profile)

        queryset = cls.objects.filter(filter).select_related('group').defer('description')
        if not user.has_perm('judge.see_organization_problem'):
            filter = Q(is_organization_private=False)
            if profile is not None:
                filter |= Q(organizations__id__in=profile.organizations.all())
            queryset = queryset.filter(filter)

        return queryset.distinct()

    @cached_property
    def types_list(self):
        return list(map(user_gettext, map(attrgetter('full_name'), self.types.all())))

    def languages_list(self):
        return self.allowed_languages.values_list('common_name', flat=True).distinct().order_by('common_name')

    def is_editor(self, profile):
        return (self.authors.filter(id=profile.id) | self.curators.filter(id=profile.id)).exists()

    def is_editable_by(self, user):
        if not user.is_authenticated:
            return False
        if user.has_perm('judge.edit_public_problem') and self.is_public:
            return True
        if user.has_perm('judge.edit_all_problem') and \
                (user.has_perm('judge.see_restricted_problem') or not self.is_restricted):
            return True
        if user.has_perm('judge.edit_own_problem') and self.is_editor(user.profile):
            return True
        return False

    def is_accessible_by(self, user):
        # Problem is public.
        if self.is_public:
            # Problem is not private to an organization.
            if not self.is_organization_private:
                return True

            # If the user can see all organization private problems.
            if user.has_perm('judge.see_organization_problem'):
                return True

            # If the user is in the organization.
            if user.is_authenticated and \
                    self.organizations.filter(id__in=user.profile.organizations.all()).exists():
                return True

        if not user.is_authenticated:
            return False

        if self.is_editable_by(user):
            return True

        # If user is a tester.
        if self.testers.filter(id=user.profile.id).exists():
            return True

        # If user is currently in a contest containing that problem.
        current = user.profile.current_contest_id
        if current is not None:
            from judge.models import ContestProblem
            if ContestProblem.objects.filter(problem_id=self.id, contest__users__id=current).exists():
                return True

        # If the user can view all problems.
        if user.has_perm('judge.see_private_problem'):
            if user.has_perm('judge.see_restricted_problem') or not self.is_restricted:
                return True
        return False

    def __str__(self):
        return self.name

    def get_absolute_url(self):
        return reverse('problem_detail', args=(self.code,))

    @cached_property
    def author_ids(self):
        return self.authors.values_list('id', flat=True)

    @cached_property
    def editor_ids(self):
        return self.author_ids | self.curators.values_list('id', flat=True)

    @cached_property
    def tester_ids(self):
        return self.testers.values_list('id', flat=True)

    @cached_property
    def usable_common_names(self):
        return set(self.usable_languages.values_list('common_name', flat=True))

    @property
    def usable_languages(self):
        return self.allowed_languages.filter(judges__in=self.judges.filter(online=True)).distinct()

    def translated_name(self, language):
        if language in self._translated_name_cache:
            return self._translated_name_cache[language]
        # Hits database despite prefetch_related.
        try:
            name = self.translations.filter(language=language).values_list('name', flat=True)[0]
        except IndexError:
            name = self.name
        self._translated_name_cache[language] = name
        return name

    @property
    def i18n_name(self):
        if self._i18n_name is None:
            self._i18n_name = self._trans[0].name if self._trans else self.name
        return self._i18n_name

    @i18n_name.setter
    def i18n_name(self, value):
        self._i18n_name = value

    @property
    def clarifications(self):
        return ProblemClarification.objects.filter(problem=self)

    def update_stats(self):
        self.user_count = self.submission_set.filter(points__gte=self.points, result='AC',
                                                     user__is_unlisted=False).values('user').distinct().count()
        submissions = self.submission_set.count()
        self.ac_rate = 100.0 * self.submission_set.filter(points__gte=self.points, result='AC',
                                                          user__is_unlisted=False).count() / submissions if submissions else 0
        self.save()

    update_stats.alters_data = True

    def _get_limits(self, key):
        global_limit = getattr(self, key)
        limits = {limit['language_id']: (limit['language__name'], limit[key])
                  for limit in self.language_limits.values('language_id', 'language__name', key)
                  if limit[key] != global_limit}
        limit_ids = set(limits.keys())
        common = []

        for cn, ids in Language.get_common_name_map().items():
            if ids - limit_ids:
                continue
            limit = set(limits[id][1] for id in ids)
            if len(limit) == 1:
                limit = next(iter(limit))
                common.append((cn, limit))
                for id in ids:
                    del limits[id]

        limits = list(limits.values()) + common
        limits.sort()
        return limits

    @property
    def language_time_limit(self):
        key = 'problem_tls:%d' % self.id
        result = cache.get(key)
        if result is not None:
            return result
        result = self._get_limits('time_limit')
        cache.set(key, result)
        return result

    @property
    def language_memory_limit(self):
        key = 'problem_mls:%d' % self.id
        result = cache.get(key)
        if result is not None:
            return result
        result = self._get_limits('memory_limit')
        cache.set(key, result)
        return result

    def save(self, *args, **kwargs):
        super(Problem, self).save(*args, **kwargs)
        if self.code != self.__original_code:
            try:
                problem_data = self.data_files
            except AttributeError:
                pass
            else:
                problem_data._update_code(self.__original_code, self.code)

    save.alters_data = True

    class Meta:
        permissions = (
            ('see_private_problem', 'See hidden problems'),
            ('see_restricted_problem', 'See restricted problems'),
            ('edit_own_problem', 'Edit own problems'),
            ('edit_all_problem', 'Edit all problems'),
            ('edit_public_problem', 'Edit all public problems'),
            ('clone_problem', 'Clone problem'),
            ('change_public_visibility', 'Change is_public field'),
            ('change_restricted_field', 'Change is_restricted field'),
            ('change_manually_managed', 'Change is_manually_managed field'),
            ('see_organization_problem', 'See organization-private problems'),
        )
        verbose_name = _('problem')
        verbose_name_plural = _('problems')


class ProblemTranslation(models.Model):
    problem = models.ForeignKey(Problem, verbose_name=_('problem'), related_name='translations', on_delete=CASCADE)
    language = models.CharField(verbose_name=_('language'), max_length=7, choices=settings.LANGUAGES)
    name = models.CharField(verbose_name=_('translated name'), max_length=100, db_index=True)
    description = models.TextField(verbose_name=_('translated description'))

    class Meta:
        unique_together = ('problem', 'language')
        verbose_name = _('problem translation')
        verbose_name_plural = _('problem translations')


class ProblemClarification(models.Model):
    problem = models.ForeignKey(Problem, verbose_name=_('clarified problem'), on_delete=CASCADE)
    description = models.TextField(verbose_name=_('clarification body'))
    date = models.DateTimeField(verbose_name=_('clarification timestamp'), auto_now_add=True)


class LanguageLimit(models.Model):
    problem = models.ForeignKey(Problem, verbose_name=_('problem'), related_name='language_limits', on_delete=CASCADE)
    language = models.ForeignKey(Language, verbose_name=_('language'), on_delete=CASCADE)
    time_limit = models.FloatField(verbose_name=_('time limit'))
    memory_limit = models.IntegerField(verbose_name=_('memory limit'))

    class Meta:
        unique_together = ('problem', 'language')
        verbose_name = _('language-specific resource limit')
        verbose_name_plural = _('language-specific resource limits')


class Solution(models.Model):
    problem = models.OneToOneField(Problem, on_delete=SET_NULL, verbose_name=_('associated problem'),
                                   null=True, blank=True, related_name='solution')
    is_public = models.BooleanField(verbose_name=_('public visibility'), default=False)
    publish_on = models.DateTimeField(verbose_name=_('publish date'))
    authors = models.ManyToManyField(Profile, verbose_name=_('authors'), blank=True)
    content = models.TextField(verbose_name=_('editorial content'))

    def get_absolute_url(self):
        problem = self.problem
        if problem is None:
            return reverse('home')
        else:
            return reverse('problem_editorial', args=[problem.code])

    def __str__(self):
        return _('Editorial for %s') % self.problem.name

    class Meta:
        permissions = (
            ('see_private_solution', 'See hidden solutions'),
        )
        verbose_name = _('solution')
        verbose_name_plural = _('solutions')<|MERGE_RESOLUTION|>--- conflicted
+++ resolved
@@ -19,11 +19,7 @@
 from judge.utils.raw_sql import unique_together_left_join, RawSQLColumn
 
 __all__ = ['ProblemGroup', 'ProblemType', 'Problem', 'ProblemTranslation', 'ProblemClarification',
-<<<<<<< HEAD
-           'Solution', 'TranslatedProblemQuerySet', 'TranslatedProblemForeignKeyQuerySet', 'License']
-=======
            'License', 'Solution', 'TranslatedProblemQuerySet', 'TranslatedProblemForeignKeyQuerySet']
->>>>>>> b8d0a7cb
 
 
 class ProblemType(models.Model):
