from operator import attrgetter

from django.conf import settings
from django.contrib.contenttypes.fields import GenericRelation
from django.core.cache import cache
from django.core.validators import RegexValidator
from django.db import models
from django.db.models import F, Q, QuerySet, CASCADE, SET_NULL
from django.db.models.expressions import RawSQL
from django.db.models.functions import Coalesce
from django.urls import reverse
from django.utils.functional import cached_property
from django.utils.translation import gettext_lazy as _

from judge.fulltext import SearchQuerySet
from judge.models.profile import Profile, Organization
from judge.models.runtime import Language
from judge.user_translations import gettext as user_gettext
from judge.utils.raw_sql import unique_together_left_join, RawSQLColumn

__all__ = ['ProblemGroup', 'ProblemType', 'Problem', 'ProblemTranslation', 'ProblemClarification',
           'License', 'Solution', 'TranslatedProblemQuerySet', 'TranslatedProblemForeignKeyQuerySet']


class ProblemType(models.Model):
    name = models.CharField(max_length=20, verbose_name=_('problem category ID'), unique=True)
    full_name = models.CharField(max_length=100, verbose_name=_('problem category name'))

    def __str__(self):
        return self.full_name

    class Meta:
        ordering = ['full_name']
        verbose_name = _('problem type')
        verbose_name_plural = _('problem types')


class ProblemGroup(models.Model):
    name = models.CharField(max_length=20, verbose_name=_('problem group ID'), unique=True)
    full_name = models.CharField(max_length=100, verbose_name=_('problem group name'))

    def __str__(self):
        return self.full_name

    class Meta:
        ordering = ['full_name']
        verbose_name = _('problem group')
        verbose_name_plural = _('problem groups')


class License(models.Model):
    key = models.CharField(max_length=20, unique=True, verbose_name=_('key'),
                           validators=[RegexValidator(r'^[-\w.]+$', r'License key must be ^[-\w.]+$')])
    link = models.CharField(max_length=256, verbose_name=_('link'))
    name = models.CharField(max_length=256, verbose_name=_('full name'))
    display = models.CharField(max_length=256, blank=True, verbose_name=_('short name'),
                               help_text=_('Displayed on pages under this license'))
    icon = models.CharField(max_length=256, blank=True, verbose_name=_('icon'), help_text=_('URL to the icon'))
    text = models.TextField(verbose_name=_('license text'))

    def __str__(self):
        return self.name

    def get_absolute_url(self):
        return reverse('license', args=(self.key,))

    class Meta:
        verbose_name = _('license')
        verbose_name_plural = _('licenses')


class TranslatedProblemQuerySet(SearchQuerySet):
    def __init__(self, **kwargs):
        super(TranslatedProblemQuerySet, self).__init__(('code', 'name', 'description'), **kwargs)

    def add_i18n_name(self, language):
        queryset = self._clone()
        alias = unique_together_left_join(queryset, ProblemTranslation, 'problem', 'language', language)
        return queryset.annotate(i18n_name=Coalesce(RawSQL('%s.name' % alias, ()), F('name'),
                                                    output_field=models.CharField()))


class TranslatedProblemForeignKeyQuerySet(QuerySet):
    def add_problem_i18n_name(self, key, language, name_field=None):
        queryset = self._clone() if name_field is None else self.annotate(_name=F(name_field))
        alias = unique_together_left_join(queryset, ProblemTranslation, 'problem', 'language', language,
                                          parent_model=Problem)
        # You must specify name_field if Problem is not yet joined into the QuerySet.
        kwargs = {key: Coalesce(RawSQL('%s.name' % alias, ()),
                                F(name_field) if name_field else RawSQLColumn(Problem, 'name'),
                                output_field=models.CharField())}
        return queryset.annotate(**kwargs)


class Problem(models.Model):
    code = models.CharField(max_length=20, verbose_name=_('problem code'), unique=True,
                            validators=[RegexValidator('^[a-z0-9]+$', _('Problem code must be ^[a-z0-9]+$'))])
    name = models.CharField(max_length=100, verbose_name=_('problem name'), db_index=True)
    description = models.TextField(verbose_name=_('problem body'))
    authors = models.ManyToManyField(Profile, verbose_name=_('creators'), blank=True, related_name='authored_problems')
    curators = models.ManyToManyField(Profile, verbose_name=_('curators'), blank=True, related_name='curated_problems',
                                      help_text=_('These users will be able to edit a problem, '
                                                  'but not be publicly shown as an author.'))
    testers = models.ManyToManyField(Profile, verbose_name=_('testers'), blank=True, related_name='tested_problems',
                                     help_text=_(
                                         'These users will be able to view a private problem, but not edit it.'))
    types = models.ManyToManyField(ProblemType, verbose_name=_('problem types'))
    group = models.ForeignKey(ProblemGroup, verbose_name=_('problem group'), on_delete=CASCADE)
    time_limit = models.FloatField(verbose_name=_('time limit'),
                                   help_text=_('The time limit for this problem, in seconds. '
                                               'Fractional seconds (e.g. 1.5) are supported.'))
    memory_limit = models.IntegerField(verbose_name=_('memory limit'),
                                       help_text=_('The memory limit for this problem, in kilobytes '
                                                   '(e.g. 64mb = 65536 kilobytes).'))
    short_circuit = models.BooleanField(default=False)
    points = models.FloatField(verbose_name=_('points'))
    partial = models.BooleanField(verbose_name=_('allows partial points'), default=False)
    allowed_languages = models.ManyToManyField(Language, verbose_name=_('allowed languages'))
    is_public = models.BooleanField(verbose_name=_('publicly visible'), db_index=True, default=False)
    is_restricted = models.BooleanField(verbose_name=_('restricted'), db_index=True, default=False,
                                        help_text=_('Whether to restrict access to the problem, and require special permissions. Set for contest problems, such as LCC problems.'))
    is_manually_managed = models.BooleanField(verbose_name=_('manually managed'), db_index=True, default=False,
                                              help_text=_('Whether judges should be allowed to manage data or not'))
    date = models.DateTimeField(verbose_name=_('date of publishing'), null=True, blank=True, db_index=True,
                                help_text=_("Doesn't have magic ability to auto-publish due to backward compatibility"))
    banned_users = models.ManyToManyField(Profile, verbose_name=_('personae non gratae'), blank=True,
                                          help_text=_('Bans the selected users from submitting to this problem.'))
    license = models.ForeignKey(License, null=True, blank=True, on_delete=SET_NULL)
    og_image = models.CharField(verbose_name=_('OpenGraph image'), max_length=150, blank=True)
    summary = models.TextField(blank=True, verbose_name=_('problem summary'),
                               help_text=_('Plain-text, shown in meta description tag, e.g. for social media.'))
    user_count = models.IntegerField(verbose_name=_('number of users'), default=0,
                                     help_text=_('The number of users who solved the problem.'))
    ac_rate = models.FloatField(verbose_name=_('solve rate'), default=0)

    objects = TranslatedProblemQuerySet.as_manager()
    tickets = GenericRelation('Ticket')

    organizations = models.ManyToManyField(Organization, blank=True, verbose_name=_('organizations'),
                                           help_text=_('If private, only these organizations may see the problem.'))
    is_organization_private = models.BooleanField(verbose_name=_('private to organizations'), default=False)

    def __init__(self, *args, **kwargs):
        super(Problem, self).__init__(*args, **kwargs)
        self._translated_name_cache = {}
        self._i18n_name = None
        self.__original_code = self.code

    @classmethod
    def problems_list(cls, user):
        profile = user.profile if user.is_authenticated else None

        filter = Q(is_public=True)
        if user.has_perm('judge.see_private_problem'):
            filter |= Q(is_restricted=False)
            if user.has_perm('judge.see_restricted_problem'):
                filter |= Q(is_restricted=True)
        if profile is not None:
            filter |= Q(authors=profile)
            filter |= Q(curators=profile)
            filter |= Q(testers=profile)

        queryset = cls.objects.filter(filter).select_related('group').defer('description')
        if not user.has_perm('judge.see_organization_problem'):
            filter = Q(is_organization_private=False)
            if profile is not None:
                filter |= Q(organizations__in=profile.organizations.all())
            queryset = queryset.filter(filter)

        return queryset.distinct()

    @cached_property
    def types_list(self):
        return list(map(user_gettext, map(attrgetter('full_name'), self.types.all())))

    def languages_list(self):
        return self.allowed_languages.values_list('common_name', flat=True).distinct().order_by('common_name')

    def is_editor(self, profile):
        return (self.authors.filter(id=profile.id) | self.curators.filter(id=profile.id)).exists()

    def is_editable_by(self, user):
        if not user.is_authenticated:
            return False
        if user.has_perm('judge.edit_public_problem') and self.is_public:
            return True
<<<<<<< HEAD
        if user.has_perm('judge.edit_all_problem') and \
                (user.has_perm('judge.see_restricted_problem') or not self.is_restricted):
            return True
        if user.has_perm('judge.edit_own_problem') and self.is_editor(user.profile):
            return True
        return False
=======
        return user.has_perm('judge.edit_own_problem') and self.is_editor(user.profile)
>>>>>>> 8ef753d9

    def is_accessible_by(self, user):
        # Problem is public.
        if self.is_public:
            # Problem is not private to an organization.
            if not self.is_organization_private:
                return True

            # If the user can see all organization private problems.
            if user.has_perm('judge.see_organization_problem'):
                return True

            # If the user is in the organization.
            if user.is_authenticated and \
                    self.organizations.filter(id__in=user.profile.organizations.all()).exists():
                return True

        if not user.is_authenticated:
            return False

        if self.is_editable_by(user):
            return True

        # If user is a tester.
        if self.testers.filter(id=user.profile.id).exists():
            return True

        # If user is currently in a contest containing that problem.
        current = user.profile.current_contest_id
        if current is not None:
            from judge.models import ContestProblem
            if ContestProblem.objects.filter(problem_id=self.id, contest__users__id=current).exists():
                return True

        # If the user can view all problems.
        if user.has_perm('judge.see_private_problem'):
            if user.has_perm('judge.see_restricted_problem') or not self.is_restricted:
                return True
        return False

    def is_subs_manageable_by(self, user):
        return user.is_staff and user.has_perm('judge.rejudge_submission_lot') and self.is_editable_by(user)

    def __str__(self):
        return self.name

    def get_absolute_url(self):
        return reverse('problem_detail', args=(self.code,))

    @cached_property
    def author_ids(self):
        return self.authors.values_list('id', flat=True)

    @cached_property
    def editor_ids(self):
        return self.author_ids | self.curators.values_list('id', flat=True)

    @cached_property
    def tester_ids(self):
        return self.testers.values_list('id', flat=True)

    @cached_property
    def usable_common_names(self):
        return set(self.usable_languages.values_list('common_name', flat=True))

    @property
    def usable_languages(self):
        return self.allowed_languages.filter(judges__in=self.judges.filter(online=True)).distinct()

    def translated_name(self, language):
        if language in self._translated_name_cache:
            return self._translated_name_cache[language]
        # Hits database despite prefetch_related.
        try:
            name = self.translations.filter(language=language).values_list('name', flat=True)[0]
        except IndexError:
            name = self.name
        self._translated_name_cache[language] = name
        return name

    @property
    def i18n_name(self):
        if self._i18n_name is None:
            self._i18n_name = self._trans[0].name if self._trans else self.name
        return self._i18n_name

    @i18n_name.setter
    def i18n_name(self, value):
        self._i18n_name = value

    @property
    def clarifications(self):
        return ProblemClarification.objects.filter(problem=self)

    def update_stats(self):
        self.user_count = self.submission_set.filter(points__gte=self.points, result='AC',
                                                     user__is_unlisted=False).values('user').distinct().count()
        submissions = self.submission_set.count()
        self.ac_rate = 100.0 * self.submission_set.filter(points__gte=self.points, result='AC',
                                                          user__is_unlisted=False).count() / submissions if submissions else 0
        self.save()

    update_stats.alters_data = True

    def _get_limits(self, key):
        global_limit = getattr(self, key)
        limits = {limit['language_id']: (limit['language__name'], limit[key])
                  for limit in self.language_limits.values('language_id', 'language__name', key)
                  if limit[key] != global_limit}
        limit_ids = set(limits.keys())
        common = []

        for cn, ids in Language.get_common_name_map().items():
            if ids - limit_ids:
                continue
            limit = set(limits[id][1] for id in ids)
            if len(limit) == 1:
                limit = next(iter(limit))
                common.append((cn, limit))
                for id in ids:
                    del limits[id]

        limits = list(limits.values()) + common
        limits.sort()
        return limits

    @property
    def language_time_limit(self):
        key = 'problem_tls:%d' % self.id
        result = cache.get(key)
        if result is not None:
            return result
        result = self._get_limits('time_limit')
        cache.set(key, result)
        return result

    @property
    def language_memory_limit(self):
        key = 'problem_mls:%d' % self.id
        result = cache.get(key)
        if result is not None:
            return result
        result = self._get_limits('memory_limit')
        cache.set(key, result)
        return result

    def save(self, *args, **kwargs):
        super(Problem, self).save(*args, **kwargs)
        if self.code != self.__original_code:
            try:
                problem_data = self.data_files
            except AttributeError:
                pass
            else:
                problem_data._update_code(self.__original_code, self.code)

    save.alters_data = True

    class Meta:
        permissions = (
            ('see_private_problem', 'See hidden problems'),
            ('see_restricted_problem', 'See restricted problems'),
            ('edit_own_problem', 'Edit own problems'),
            ('edit_all_problem', 'Edit all problems'),
            ('edit_public_problem', 'Edit all public problems'),
            ('clone_problem', 'Clone problem'),
            ('change_public_visibility', 'Change is_public field'),
            ('change_restricted_field', 'Change is_restricted field'),
            ('change_manually_managed', 'Change is_manually_managed field'),
            ('see_organization_problem', 'See organization-private problems'),
        )
        verbose_name = _('problem')
        verbose_name_plural = _('problems')


class ProblemTranslation(models.Model):
    problem = models.ForeignKey(Problem, verbose_name=_('problem'), related_name='translations', on_delete=CASCADE)
    language = models.CharField(verbose_name=_('language'), max_length=7, choices=settings.LANGUAGES)
    name = models.CharField(verbose_name=_('translated name'), max_length=100, db_index=True)
    description = models.TextField(verbose_name=_('translated description'))

    class Meta:
        unique_together = ('problem', 'language')
        verbose_name = _('problem translation')
        verbose_name_plural = _('problem translations')


class ProblemClarification(models.Model):
    problem = models.ForeignKey(Problem, verbose_name=_('clarified problem'), on_delete=CASCADE)
    description = models.TextField(verbose_name=_('clarification body'))
    date = models.DateTimeField(verbose_name=_('clarification timestamp'), auto_now_add=True)


class LanguageLimit(models.Model):
    problem = models.ForeignKey(Problem, verbose_name=_('problem'), related_name='language_limits', on_delete=CASCADE)
    language = models.ForeignKey(Language, verbose_name=_('language'), on_delete=CASCADE)
    time_limit = models.FloatField(verbose_name=_('time limit'))
    memory_limit = models.IntegerField(verbose_name=_('memory limit'))

    class Meta:
        unique_together = ('problem', 'language')
        verbose_name = _('language-specific resource limit')
        verbose_name_plural = _('language-specific resource limits')


class Solution(models.Model):
    problem = models.OneToOneField(Problem, on_delete=SET_NULL, verbose_name=_('associated problem'),
                                   null=True, blank=True, related_name='solution')
    is_public = models.BooleanField(verbose_name=_('public visibility'), default=False)
    publish_on = models.DateTimeField(verbose_name=_('publish date'))
    authors = models.ManyToManyField(Profile, verbose_name=_('authors'), blank=True)
    content = models.TextField(verbose_name=_('editorial content'))

    def get_absolute_url(self):
        problem = self.problem
        if problem is None:
            return reverse('home')
        else:
            return reverse('problem_editorial', args=[problem.code])

    def __str__(self):
        return _('Editorial for %s') % self.problem.name

    class Meta:
        permissions = (
            ('see_private_solution', 'See hidden solutions'),
        )
        verbose_name = _('solution')
        verbose_name_plural = _('solutions')<|MERGE_RESOLUTION|>--- conflicted
+++ resolved
@@ -184,16 +184,10 @@
             return False
         if user.has_perm('judge.edit_public_problem') and self.is_public:
             return True
-<<<<<<< HEAD
         if user.has_perm('judge.edit_all_problem') and \
                 (user.has_perm('judge.see_restricted_problem') or not self.is_restricted):
             return True
-        if user.has_perm('judge.edit_own_problem') and self.is_editor(user.profile):
-            return True
-        return False
-=======
         return user.has_perm('judge.edit_own_problem') and self.is_editor(user.profile)
->>>>>>> 8ef753d9
 
     def is_accessible_by(self, user):
         # Problem is public.
