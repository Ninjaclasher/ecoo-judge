--- conflicted
+++ resolved
@@ -12,13 +12,8 @@
 class OrganizationForm(ModelForm):
     class Meta:
         widgets = {
-<<<<<<< HEAD
-            'admins': HeavySelect2MultipleWidget(data_view='profile_select2', attrs={'style': 'width: 100%'}),
-            'registrant': HeavySelect2Widget(data_view='profile_select2', attrs={'style': 'width: 100%'}),
-=======
-            'admins': AdminHeavySelect2MultipleWidget(data_view='profile_select2'),
-            'registrant': AdminHeavySelect2Widget(data_view='profile_select2'),
->>>>>>> 8c832cf5
+            'admins': AdminHeavySelect2MultipleWidget(data_view='profile_select2', attrs={'style': 'width: 100%'}),
+            'registrant': AdminHeavySelect2Widget(data_view='profile_select2', attrs={'style': 'width: 100%'}),
         }
         if HeavyPreviewAdminPageDownWidget is not None:
             widgets['about'] = HeavyPreviewAdminPageDownWidget(preview=reverse_lazy('organization_preview'))
