from django.conf import settings
from django.conf.urls import url
from django.contrib import admin, messages
from django.core.exceptions import PermissionDenied
from django.db import transaction, connection
from django.db.models import TextField, Q
from django.forms import ModelForm, ModelMultipleChoiceField
from django.http import HttpResponseRedirect, Http404
from django.shortcuts import get_object_or_404
from django.urls import reverse_lazy, reverse
from django.utils.html import format_html
from django.utils.translation import gettext_lazy as _, ugettext, ungettext
from reversion.admin import VersionAdmin

from judge.models import Contest, ContestProblem, ContestSubmission, Profile, Rating
from judge.ratings import rate_contest
from judge.widgets import HeavySelect2Widget, HeavySelect2MultipleWidget, AdminPagedownWidget, Select2MultipleWidget, \
    HeavyPreviewAdminPageDownWidget, Select2Widget


class HeavySelect2Widget(HeavySelect2Widget):
    @property
    def is_hidden(self):
        return False


class ContestTagForm(ModelForm):
    contests = ModelMultipleChoiceField(
        label=_('Included contests'),
        queryset=Contest.objects.all(),
        required=False,
        widget=HeavySelect2MultipleWidget(data_view='contest_select2'))


class ContestTagAdmin(admin.ModelAdmin):
    fields = ('name', 'color', 'description', 'contests')
    list_display = ('name', 'color')
    actions_on_top = True
    actions_on_bottom = True
    form = ContestTagForm

    if AdminPagedownWidget is not None:
        formfield_overrides = {
            TextField: {'widget': AdminPagedownWidget},
        }

    def save_model(self, request, obj, form, change):
        super(ContestTagAdmin, self).save_model(request, obj, form, change)
        obj.contests.set(form.cleaned_data['contests'])

    def get_form(self, request, obj=None, **kwargs):
        form = super(ContestTagAdmin, self).get_form(request, obj, **kwargs)
        if obj is not None:
            form.base_fields['contests'].initial = obj.contests.all()
        return form


class ContestProblemInlineForm(ModelForm):
    class Meta:
        widgets = {'problem': HeavySelect2Widget(data_view='problem_select2')}


class ContestProblemInline(admin.TabularInline):
    model = ContestProblem
    verbose_name = _('Problem')
    verbose_name_plural = 'Problems'
    fields = ('problem', 'points', 'partial', 'is_pretested', 'max_submissions', 'output_prefix_override', 'order',
              'rejudge_column')
    readonly_fields = ('rejudge_column',)
    form = ContestProblemInlineForm

    def rejudge_column(self, obj):
        if obj.id is None:
            return ''
        return format_html('<a class="button rejudge-link" href="{}">Rejudge</a>',
                           reverse('admin:judge_contest_rejudge', args=(obj.contest.id, obj.id)))
    rejudge_column.short_description = ''


class ContestForm(ModelForm):
    def __init__(self, *args, **kwargs):
        super(ContestForm, self).__init__(*args, **kwargs)
        if 'rate_exclude' in self.fields:
            if self.instance and self.instance.id:
                self.fields['rate_exclude'].queryset = \
                    Profile.objects.filter(contest_history__contest=self.instance).distinct()
            else:
                self.fields['rate_exclude'].queryset = Profile.objects.none()
        self.fields['banned_users'].widget.can_add_related = False

    def clean(self):
        cleaned_data = super(ContestForm, self).clean()
        cleaned_data['banned_users'].filter(current_contest__contest=self.instance).update(current_contest=None)

    class Meta:
        widgets = {
            'organizers': HeavySelect2MultipleWidget(data_view='profile_select2'),
            'private_contestants': HeavySelect2MultipleWidget(data_view='profile_select2', 
                                                              attrs={'style': 'width: 100%'}),
            'organizations': HeavySelect2MultipleWidget(data_view='organization_select2'),
            'tags': Select2MultipleWidget,
            'banned_users': HeavySelect2MultipleWidget(data_view='profile_select2', attrs={'style': 'width: 100%'}),
        }

        if HeavyPreviewAdminPageDownWidget is not None:
            widgets['description'] = HeavyPreviewAdminPageDownWidget(preview=reverse_lazy('contest_preview'))
            widgets['registration_page'] = HeavyPreviewAdminPageDownWidget(preview=reverse_lazy('contest_preview'))


class ContestAdmin(VersionAdmin):
    fieldsets = (
<<<<<<< HEAD
        (None,              {'fields': ('key', 'name', 'organizers')}),
        (_('Settings'),     {'fields': ('is_public', 'is_virtualable', 'use_clarifications', 'hide_problem_tags',
                                        'freeze_submissions', 'hide_scoreboard', 'run_pretests_only', 'access_code')}),
        (_('Scheduling'),   {'fields': ('start_time', 'end_time', 'time_limit')}),
        (_('Details'),      {'fields': ('description', 'og_image', 'logo_override_image', 'tags', 'summary')}),
        (_('Format'),       {'fields': ('format_name', 'format_config')}),
        (_('Rating'),       {'fields': ('is_rated', 'rate_all', 'rating_floor', 'rating_ceiling', 'rate_exclude')}),
        (_('Registration'), {'fields': ('require_registration', 'registration_start_time', 'registration_end_time', 'registration_page')}),
        (_('Organization'), {'fields': ('is_private', 'is_private_viewable', 'organizations')}),
        (_('Justice'),      {'fields': ('banned_users',)}),
=======
        (None, {'fields': ('key', 'name', 'organizers') }),
        (_('Settings'), {'fields': ('is_visible', 'use_clarifications', 'hide_problem_tags', 'hide_scoreboard',
                                    'run_pretests_only')}),
        (_('Scheduling'), {'fields': ('start_time', 'end_time', 'time_limit')}),
        (_('Details'), {'fields': ('description', 'og_image', 'logo_override_image', 'tags', 'summary')}),
        (_('Format'), {'fields': ('format_name', 'format_config')}),
        (_('Rating'), {'fields': ('is_rated', 'rate_all', 'rating_floor', 'rating_ceiling', 'rate_exclude')}),
        (_('Access'), {'fields': ('access_code', 'is_private', 'private_contestants', 'is_organization_private',
                                    'organizations')}),
        (_('Justice'), {'fields': ('banned_users',)}),
>>>>>>> 85ddfa5d
    )
    list_display = ('key', 'name', 'is_visible', 'is_rated', 'start_time', 'end_time', 'time_limit', 'user_count')
    actions = ['make_visible', 'make_hidden']
    inlines = [ContestProblemInline]
    actions_on_top = True
    actions_on_bottom = True
    form = ContestForm
    change_list_template = 'admin/judge/contest/change_list.html'
    filter_horizontal = ['rate_exclude']
    date_hierarchy = 'start_time'

    def get_queryset(self, request):
        queryset = Contest.objects.all()
        if request.user.has_perm('judge.edit_all_contest'):
            return queryset
        else:
            return queryset.filter(organizers__id=request.user.profile.id)

    def get_readonly_fields(self, request, obj=None):
        readonly = []
        if not request.user.has_perm('judge.contest_frozen_state') or (obj is not None and obj.freeze_submissions):
            readonly += ['freeze_submissions']
        if not request.user.has_perm('judge.contest_rating'):
            readonly += ['is_rated', 'rate_all', 'rate_exclude']
        if not request.user.has_perm('judge.contest_access_code'):
            readonly += ['access_code']
        if not request.user.has_perm('judge.create_private_contest'):
            readonly += ['is_private', 'private_contestants', 'is_organization_private', 'organizations']
        return readonly

    def has_change_permission(self, request, obj=None):
        if not request.user.has_perm('judge.edit_own_contest'):
            return False
        if request.user.has_perm('judge.edit_all_contest') or obj is None:
            return True
        return obj.organizers.filter(id=request.user.profile.id).exists()

    def make_visible(self, request, queryset):
        count = queryset.update(is_visible=True)
        self.message_user(request, ungettext('%d contest successfully marked as visible.',
                                             '%d contests successfully marked as visible.',
                                             count) % count)
    make_visible.short_description = _('Mark contests as visible')

    def make_hidden(self, request, queryset):
        count = queryset.update(is_visible=False)
        self.message_user(request, ungettext('%d contest successfully marked as hidden.',
                                             '%d contests successfully marked as hidden.',
                                             count) % count)
    make_hidden.short_description = _('Mark contests as hidden')

    def get_urls(self):
        return [url(r'^rate/all/$', self.rate_all_view, name='judge_contest_rate_all'),
                url(r'^(\d+)/rate/$', self.rate_view, name='judge_contest_rate'),
                url(r'^(\d+)/judge/(\d+)/$', self.rejudge_view, name='judge_contest_rejudge'),
                url(r'^(\d+)/unfreeze/$', self.unfreeze_view, name='judge_contest_unfreeze')] + super(ContestAdmin, self).get_urls()

    def rejudge_view(self, request, contest_id, problem_id):
        if not request.user.has_perm('judge.rejudge_submission'):
            self.message_user(request, ugettext('You do not have the permission to rejudge submissions.'),
                              level=messages.ERROR)
            return

        queryset = ContestSubmission.objects.filter(problem_id=problem_id).select_related('submission')
        if not request.user.has_perm('judge.rejudge_submission_lot') and \
                len(queryset) > getattr(settings, 'DMOJ_SUBMISSIONS_REJUDGE_LIMIT', 10):
            self.message_user(request, ugettext('You do not have the permission to rejudge THAT many submissions.'),
                              level=messages.ERROR)
            return

        for model in queryset:
            model.submission.judge(rejudge=True)

        self.message_user(request, ungettext('%d submission was successfully scheduled for rejudging.',
                                             '%d submissions were successfully scheduled for rejudging.',
                                             len(queryset)) % len(queryset))
        return HttpResponseRedirect(reverse('admin:judge_contest_change', args=(contest_id,)))

    def unfreeze_view(self, request, id):
        if not request.user.has_perm('judge.contest_frozen_state'):
            raise PermissionDenied()
        contest = get_object_or_404(Contest, id=id)
        if not contest.freeze_submissions:
            raise Http404()
        with transaction.atomic():
            contest.freeze_submissions = False
            contest.save()
            for submission in ContestSubmission.objects.filter(updated_frozen=True, participation__contest=contest) \
                                                       .select_related('submission').defer('submission__source'):
                submission.submission.update_contest()
        return HttpResponseRedirect(reverse('admin:judge_contest_change', args=(id,)))

    def rate_all_view(self, request):
        if not request.user.has_perm('judge.contest_rating'):
            raise PermissionDenied()
        with transaction.atomic():
            if connection.vendor == 'sqlite':
                Rating.objects.all().delete()
            else:
                cursor = connection.cursor()
                cursor.execute('TRUNCATE TABLE `%s`' % Rating._meta.db_table)
                cursor.close()
            Profile.objects.update(rating=None)
            for contest in Contest.objects.filter(is_rated=True).order_by('end_time'):
                rate_contest(contest)
        return HttpResponseRedirect(reverse('admin:judge_contest_changelist'))

    def rate_view(self, request, id):
        if not request.user.has_perm('judge.contest_rating'):
            raise PermissionDenied()
        contest = get_object_or_404(Contest, id=id)
        if not contest.is_rated:
            raise Http404()
        with transaction.atomic():
            Rating.objects.filter(contest__end_time__gte=contest.end_time).delete()
            for contest in Contest.objects.filter(is_rated=True, end_time__gte=contest.end_time).order_by('end_time'):
                rate_contest(contest)
        return HttpResponseRedirect(request.META.get('HTTP_REFERER', reverse('admin:judge_contest_changelist')))

    def get_form(self, *args, **kwargs):
        form = super(ContestAdmin, self).get_form(*args, **kwargs)
        perms = ('edit_own_contest', 'edit_all_contest')
        form.base_fields['organizers'].queryset = Profile.objects.filter(
            Q(user__is_superuser=True) |
            Q(user__groups__permissions__codename__in=perms) |
            Q(user__user_permissions__codename__in=perms)
        ).distinct()
        return form


class ContestParticipationForm(ModelForm):
    class Meta:
        widgets = {
            'contest': Select2Widget(),
            'user': HeavySelect2Widget(data_view='profile_select2'),
        }


class ContestParticipationAdmin(admin.ModelAdmin):
    fields = ('contest', 'user', 'real_start', 'virtual')
    list_display = ('contest', 'username', 'show_virtual', 'real_start', 'score', 'cumtime')
    actions = ['recalculate_results']
    actions_on_bottom = actions_on_top = True
    search_fields = ('contest__key', 'contest__name', 'user__user__username')
    form = ContestParticipationForm
    date_hierarchy = 'real_start'

    def get_queryset(self, request):
        return super(ContestParticipationAdmin, self).get_queryset(request).only(
            'contest__name', 'contest__format_name', 'contest__format_config',
            'user__user__username', 'real_start', 'score', 'cumtime', 'virtual'
        )

    def recalculate_results(self, request, queryset):
        count = 0
        for participation in queryset:
            participation.recompute_results()
            count += 1
        self.message_user(request, ungettext('%d participation recalculated.',
                                             '%d participations recalculated.',
                                             count) % count)
    recalculate_results.short_description = _('Recalculate results')

    def username(self, obj):
        return obj.user.username
    username.short_description = _('username')
    username.admin_order_field = 'user__user__username'

    def show_virtual(self, obj):
        return obj.virtual or '-'
    show_virtual.short_description = _('virtual')
    show_virtual.admin_order_field = 'virtual'


class ContestRegistrationAdmin(admin.ModelAdmin):
    fields = ('contest', 'user', 'registration_time', 'data')
    list_display = ('contest', 'username', 'registration_time')
    search_fields = ('contest__key', 'contest__name', 'user__user__username')
    form = ContestParticipationForm
    date_hierarchy = 'registration_time'

    def username(self, obj):
        return obj.user.username
    username.short_description = _('username')
    username.admin_order_field = 'user__user__username'
<|MERGE_RESOLUTION|>--- conflicted
+++ resolved
@@ -109,7 +109,6 @@
 
 class ContestAdmin(VersionAdmin):
     fieldsets = (
-<<<<<<< HEAD
         (None,              {'fields': ('key', 'name', 'organizers')}),
         (_('Settings'),     {'fields': ('is_public', 'is_virtualable', 'use_clarifications', 'hide_problem_tags',
                                         'freeze_submissions', 'hide_scoreboard', 'run_pretests_only', 'access_code')}),
@@ -118,20 +117,9 @@
         (_('Format'),       {'fields': ('format_name', 'format_config')}),
         (_('Rating'),       {'fields': ('is_rated', 'rate_all', 'rating_floor', 'rating_ceiling', 'rate_exclude')}),
         (_('Registration'), {'fields': ('require_registration', 'registration_start_time', 'registration_end_time', 'registration_page')}),
-        (_('Organization'), {'fields': ('is_private', 'is_private_viewable', 'organizations')}),
+        (_('Organization'), {'fields': ('is_organization_private', 'is_private_viewable', 'organizations')}),
+        (_('Users'),        {'fields': ('is_private', 'private_contestants')}),
         (_('Justice'),      {'fields': ('banned_users',)}),
-=======
-        (None, {'fields': ('key', 'name', 'organizers') }),
-        (_('Settings'), {'fields': ('is_visible', 'use_clarifications', 'hide_problem_tags', 'hide_scoreboard',
-                                    'run_pretests_only')}),
-        (_('Scheduling'), {'fields': ('start_time', 'end_time', 'time_limit')}),
-        (_('Details'), {'fields': ('description', 'og_image', 'logo_override_image', 'tags', 'summary')}),
-        (_('Format'), {'fields': ('format_name', 'format_config')}),
-        (_('Rating'), {'fields': ('is_rated', 'rate_all', 'rating_floor', 'rating_ceiling', 'rate_exclude')}),
-        (_('Access'), {'fields': ('access_code', 'is_private', 'private_contestants', 'is_organization_private',
-                                    'organizations')}),
-        (_('Justice'), {'fields': ('banned_users',)}),
->>>>>>> 85ddfa5d
     )
     list_display = ('key', 'name', 'is_visible', 'is_rated', 'start_time', 'end_time', 'time_limit', 'user_count')
     actions = ['make_visible', 'make_hidden']
