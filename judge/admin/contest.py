--- conflicted
+++ resolved
@@ -104,15 +104,9 @@
             'view_contest_scoreboard': AdminHeavySelect2MultipleWidget(data_view='profile_select2',
                                                                        attrs={'style': 'width: 100%'}),
             'description': AdminMartorWidget(attrs={'data-markdownfy-url': reverse_lazy('contest_preview')}),
+            'registration_page': AdminMartorWidget(attrs={'data-markdownfy-url': reverse_lazy('contest_preview')}),
         }
 
-<<<<<<< HEAD
-        if HeavyPreviewAdminPageDownWidget is not None:
-            widgets['description'] = HeavyPreviewAdminPageDownWidget(preview=reverse_lazy('contest_preview'))
-            widgets['registration_page'] = HeavyPreviewAdminPageDownWidget(preview=reverse_lazy('contest_preview'))
-
-=======
->>>>>>> 196311ab
 
 class ContestAdmin(NoBatchDeleteMixin, VersionAdmin):
     fieldsets = (
