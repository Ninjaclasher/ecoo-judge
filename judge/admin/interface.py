from django.contrib import admin
from django.contrib.auth.models import User
from django.contrib.flatpages.admin import FlatPageAdmin, FlatpageForm
from django.forms import ModelForm
from django.urls import NoReverseMatch, reverse, reverse_lazy
from django.utils.html import format_html
from django.utils.translation import gettext_lazy as _
from mptt.admin import DraggableMPTTAdmin
from reversion.admin import VersionAdmin

from judge.dblock import LockModel
from judge.models import NavigationBar
from judge.widgets import AdminHeavySelect2MultipleWidget, AdminHeavySelect2Widget, AdminMartorWidget


class NavigationBarAdmin(DraggableMPTTAdmin):
    list_display = DraggableMPTTAdmin.list_display + ('key', 'linked_path')
    fields = ('key', 'label', 'path', 'order', 'regex', 'parent')
    list_editable = ()  # Bug in SortableModelAdmin: 500 without list_editable being set
    mptt_level_indent = 20
    sortable = 'order'

    def __init__(self, *args, **kwargs):
        super(NavigationBarAdmin, self).__init__(*args, **kwargs)
        self.__save_model_calls = 0

    def linked_path(self, obj):
        return format_html(u'<a href="{0}" target="_blank">{0}</a>', obj.path)
    linked_path.short_description = _('link path')

    def save_model(self, request, obj, form, change):
        self.__save_model_calls += 1
        return super(NavigationBarAdmin, self).save_model(request, obj, form, change)

    def changelist_view(self, request, extra_context=None):
        self.__save_model_calls = 0
        with NavigationBar.objects.disable_mptt_updates():
            result = super(NavigationBarAdmin, self).changelist_view(request, extra_context)
        if self.__save_model_calls:
            with LockModel(write=(NavigationBar,)):
                NavigationBar.objects.rebuild()
        return result


class FlatPageForm(FlatpageForm):
    class Meta:
        widgets = {}
        if HeavyPreviewAdminPageDownWidget is not None:
            widgets['content'] = HeavyPreviewAdminPageDownWidget(preview=reverse_lazy('flatpage_preview'))


class FlatPageAdmin(VersionAdmin, FlatPageAdmin):
    form = FlatPageForm


class BlogPostForm(ModelForm):
    def __init__(self, *args, **kwargs):
        super(BlogPostForm, self).__init__(*args, **kwargs)
        self.fields['authors'].widget.can_add_related = False

    class Meta:
        widgets = {
            'authors': AdminHeavySelect2MultipleWidget(data_view='profile_select2', attrs={'style': 'width: 100%'}),
<<<<<<< HEAD
            'organizations': AdminHeavySelect2MultipleWidget(data_view='organization_select2',
                                                             attrs={'style': 'width: 100%'}),
=======
            'content': AdminMartorWidget(attrs={'data-markdownfy-url': reverse_lazy('blog_preview')}),
            'summary': AdminMartorWidget(attrs={'data-markdownfy-url': reverse_lazy('blog_preview')}),
>>>>>>> 196311ab
        }


class BlogPostAdmin(VersionAdmin):
    fieldsets = (
        (None, {'fields': ('title', 'slug', 'authors', 'visible', 'sticky', 'publish_on',
                           'is_organization_private', 'organizations')}),
        (_('Content'), {'fields': ('content', 'og_image')}),
        (_('Summary'), {'classes': ('collapse',), 'fields': ('summary',)}),
    )
    prepopulated_fields = {'slug': ('title',)}
    list_display = ('id', 'title', 'visible', 'sticky', 'publish_on')
    list_display_links = ('id', 'title')
    ordering = ('-publish_on',)
    form = BlogPostForm
    date_hierarchy = 'publish_on'

    def has_change_permission(self, request, obj=None):
        if obj is None:
            return True
        return obj.is_editable_by(request.user)


class SolutionForm(ModelForm):
    def __init__(self, *args, **kwargs):
        super(SolutionForm, self).__init__(*args, **kwargs)
        self.fields['authors'].widget.can_add_related = False

    class Meta:
        widgets = {
            'authors': AdminHeavySelect2MultipleWidget(data_view='profile_select2', attrs={'style': 'width: 100%'}),
            'problem': AdminHeavySelect2Widget(data_view='problem_select2', attrs={'style': 'width: 250px'}),
            'content': AdminMartorWidget(attrs={'data-markdownfy-url': reverse_lazy('solution_preview')}),
        }


class LicenseForm(ModelForm):
    class Meta:
        widgets = {'text': AdminMartorWidget(attrs={'data-markdownfy-url': reverse_lazy('license_preview')})}


class LicenseAdmin(admin.ModelAdmin):
    fields = ('key', 'link', 'name', 'display', 'icon', 'text')
    list_display = ('name', 'key')
    form = LicenseForm


class UserListFilter(admin.SimpleListFilter):
    title = _('user')
    parameter_name = 'user'

    def lookups(self, request, model_admin):
        return User.objects.filter(is_staff=True).values_list('id', 'username')

    def queryset(self, request, queryset):
        if self.value():
            return queryset.filter(user_id=self.value(), user__is_staff=True)
        return queryset


class LogEntryAdmin(admin.ModelAdmin):
    readonly_fields = ('user', 'content_type', 'object_id', 'object_repr', 'action_flag', 'change_message')
    list_display = ('__str__', 'action_time', 'user', 'content_type', 'object_link')
    search_fields = ('object_repr', 'change_message')
    list_filter = (UserListFilter, 'content_type')
    list_display_links = None
    actions = None

    def has_add_permission(self, request):
        return False

    def has_change_permission(self, request, obj=None):
        return obj is None and request.user.is_superuser

    def has_delete_permission(self, request, obj=None):
        return False

    def object_link(self, obj):
        if obj.is_deletion():
            link = obj.object_repr
        else:
            ct = obj.content_type
            try:
                link = format_html('<a href="{1}">{0}</a>', obj.object_repr,
                                   reverse('admin:%s_%s_change' % (ct.app_label, ct.model), args=(obj.object_id,)))
            except NoReverseMatch:
                link = obj.object_repr
        return link
    object_link.admin_order_field = 'object_repr'
    object_link.short_description = _('object')

    def queryset(self, request):
        return super().queryset(request).prefetch_related('content_type')<|MERGE_RESOLUTION|>--- conflicted
+++ resolved
@@ -44,9 +44,9 @@
 
 class FlatPageForm(FlatpageForm):
     class Meta:
-        widgets = {}
-        if HeavyPreviewAdminPageDownWidget is not None:
-            widgets['content'] = HeavyPreviewAdminPageDownWidget(preview=reverse_lazy('flatpage_preview'))
+        widgets = {
+            'content': AdminMartorWidget(attrs={'data-markdownfy-url': reverse_lazy('flatpage_preview')}),
+        }
 
 
 class FlatPageAdmin(VersionAdmin, FlatPageAdmin):
@@ -61,13 +61,10 @@
     class Meta:
         widgets = {
             'authors': AdminHeavySelect2MultipleWidget(data_view='profile_select2', attrs={'style': 'width: 100%'}),
-<<<<<<< HEAD
             'organizations': AdminHeavySelect2MultipleWidget(data_view='organization_select2',
                                                              attrs={'style': 'width: 100%'}),
-=======
             'content': AdminMartorWidget(attrs={'data-markdownfy-url': reverse_lazy('blog_preview')}),
             'summary': AdminMartorWidget(attrs={'data-markdownfy-url': reverse_lazy('blog_preview')}),
->>>>>>> 196311ab
         }
 
 
