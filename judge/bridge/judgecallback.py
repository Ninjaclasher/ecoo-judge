--- conflicted
+++ resolved
@@ -71,22 +71,14 @@
             ))
             return
 
-<<<<<<< HEAD
-        attempt_no = Submission.objects.filter(problem__id=pid, contest__participation__id=part_id,
-                                               user__id=uid, date__lt=sub_date).count() + 1
-=======
         attempt_no = Submission.objects.filter(problem__id=pid, contest__participation__id=part_id, user__id=uid,
                                                date__lt=sub_date).exclude(status__in=('CE', 'IE')).count() + 1
->>>>>>> c63ee9e0
 
         try:
             time, memory = (LanguageLimit.objects.filter(problem__id=pid, language__id=lid)
                                          .values_list('time_limit', 'memory_limit').get())
         except LanguageLimit.DoesNotExist:
             pass
-<<<<<<< HEAD
-        return time, memory, short_circuit, is_pretested, part_virtual, attempt_no, uid
-=======
 
         return SubmissionData(
             time=time,
@@ -97,7 +89,6 @@
             attempt_no=attempt_no,
             user_id=uid,
         )
->>>>>>> c63ee9e0
 
     def _authenticate(self, id, key):
         result = Judge.objects.filter(name=id, auth_key=key, is_blocked=False).exists()
