--- conflicted
+++ resolved
@@ -110,9 +110,6 @@
         return bool(self._working)
 
     def get_related_submission_data(self, submission):
-<<<<<<< HEAD
-        return 2, 16384, False, False, None, 1, None
-=======
         return SubmissionData(
             time=2,
             memory=16384,
@@ -122,7 +119,6 @@
             attempt_no=1,
             user_id=None,
         )
->>>>>>> c63ee9e0
 
     def disconnect(self, force=False):
         if force:
@@ -132,11 +128,7 @@
             self.send({'name': 'disconnect'})
 
     def submit(self, id, problem, language, source):
-<<<<<<< HEAD
-        time, memory, short, pretests_only, part_virtual, attempt_no, user_id = self.get_related_submission_data(id)
-=======
         data = self.get_related_submission_data(id)
->>>>>>> c63ee9e0
         self._working = id
         self._no_response_job = self.server.schedule(20, self._kill_if_no_response)
         self.send({
@@ -145,15 +137,6 @@
             'problem-id': problem,
             'language': language,
             'source': source,
-<<<<<<< HEAD
-            'time-limit': time,
-            'memory-limit': memory,
-            'short-circuit': short,
-            'pretests-only': pretests_only,
-            'in-contest': part_virtual,
-            'attempt-no': attempt_no,
-            'user': user_id,
-=======
             'time-limit': data.time,
             'memory-limit': data.memory,
             'short-circuit': data.short_circuit,
@@ -163,7 +146,6 @@
                 'attempt-no': data.attempt_no,
                 'user': data.user_id,
             },
->>>>>>> c63ee9e0
         })
 
     def _kill_if_no_response(self):
