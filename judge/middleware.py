--- conflicted
+++ resolved
@@ -13,11 +13,7 @@
             profile = request.profile = request.user.profile
             login_2fa_path = reverse('login_2fa')
             if (profile.is_totp_enabled and not request.session.get('2fa_passed', False) and
-<<<<<<< HEAD
-                    request.path != login_2fa_path and request.path != reverse('auth_logout') and
-=======
                     request.path not in (login_2fa_path, reverse('auth_logout')) and
->>>>>>> 49faddf4
                     not request.path.startswith(settings.STATIC_URL)):
                 return HttpResponseRedirect(login_2fa_path + '?next=' + urlquote(request.get_full_path()))
         else:
